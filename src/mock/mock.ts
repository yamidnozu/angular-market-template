--- conflicted
+++ resolved
@@ -1097,12 +1097,11 @@
     activate(): Observable<any> {
         return of(null).pipe(observeOn(asyncScheduler));
     }
-<<<<<<< HEAD
+
+    resetPassword():Observable<any>{
+        return of('1').pipe(observeOn(asyncScheduler));
+    }
     sendResetCode(): Observable<any> {
-=======
-
-    resetPassword():Observable<any>{
->>>>>>> 124a2ab7
         return of('1').pipe(observeOn(asyncScheduler));
     }
 }
