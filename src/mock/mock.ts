--- conflicted
+++ resolved
@@ -630,19 +630,14 @@
         return MockAuthHolderService.MOCK_HAS_ANY_PERMISSION_RESPONSE;
     }
 
-<<<<<<< HEAD
-    persist(): void {
-        window.localStorage.setItem(this.ACCESS_TOKEN_KEY, 'access');
-        window.localStorage.setItem(this.REFRESH_TOKEN_KEY, 'refresh');
-    }
+    persist(...args: any): void {}
+
+    isLoggedInUser(...args: any): boolean {
+        return true;
+    }
+
     refreshToken(): string {
         return this.REFRESH_TOKEN_KEY;
-=======
-    persist(...args: any): void {}
-
-    isLoggedInUser(...args: any): boolean {
-        return true;
->>>>>>> db015795
     }
 }
 
@@ -1040,13 +1035,11 @@
     signup(): Observable<any> {
         return of('1').pipe(observeOn(asyncScheduler));
     }
-<<<<<<< HEAD
+
     changePassword(): Observable<any> {
         return of('1').pipe(observeOn(asyncScheduler));
     }
-=======
-
->>>>>>> db015795
+
     sendActivationCode(): Observable<any> {
         return of('1').pipe(observeOn(asyncScheduler));
     }
