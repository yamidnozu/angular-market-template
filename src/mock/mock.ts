--- conflicted
+++ resolved
@@ -800,7 +800,6 @@
         return {};
     }
 }
-<<<<<<< HEAD
 @Component({
     selector: 'oc-signup-custom',
     template: '',
@@ -902,7 +901,6 @@
         return of(MockEditUserTypeService.MOCK_FORM_CONFIGS_RESPONSE);
     }
 }
-=======
 
 @Component({
     selector: 'app-general-profile',
@@ -926,5 +924,4 @@
     selector: 'app-billing-history',
     template: '',
 })
-export class MockBillingHistoryComponent {}
->>>>>>> 76b09d01
+export class MockBillingHistoryComponent {}