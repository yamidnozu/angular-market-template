import { Component, Directive, EventEmitter, Input, Output, Provider, Pipe, PipeTransform, TemplateRef } from '@angular/core';
import { asyncScheduler, Observable, of, Subject } from 'rxjs';
import {
    Page,
    Permission,
    SortResponse,
    UserAccountService,
    Transaction,
    InviteUserService,
    UserAccount,
    UserRoleService,
    UsersService,
} from '@openchannel/angular-common-services';
import {
    ComponentsUserGridActionModel,
    ComponentsUsersGridParametersModel,
    ErrorMessageFormId,
    Filter,
    ModalInviteUserModel,
    ModalUpdateUserModel,
    SortField,
    UserGridSortOrder,
    UserSortChosen,
} from '@openchannel/angular-common-components';
import { get } from 'lodash';
import { observeOn } from 'rxjs/operators';
import { ToastrService } from 'ngx-toastr';
import { InviteUserModel } from '@openchannel/angular-common-services/lib/model/api/invite-user.model';

class MockPagination<T> {
    private values: T[];
    constructor(values: T[]) {
        this.values = values || [];
    }
    getByPaginate(page: number, size: number): Page<T> {
        const normalizedPageNumber = page || 1; // min page number is 1
        const normalizedSizeNumber = size || 100; // max page size is 100

        let result: T[];
        if (normalizedPageNumber === 1) {
            result = this.values.slice(0, normalizedSizeNumber);
        } else {
            result = this.values.slice(
                normalizedPageNumber * normalizedSizeNumber - 1,
                (normalizedPageNumber + 1) * normalizedSizeNumber - 1,
            );
        }

        return {
            count: this.values.length,
            list: result,
            pages: Math.ceil(this.values.length / normalizedSizeNumber),
            pageNumber: normalizedPageNumber,
        };
    }
}

@Component({
    selector: 'mock-routing',
    template: '',
})
export class MockRoutingComponent {}

@Component({
    selector: 'ngx-loading-bar',
    template: '',
})
export class MockNgxLoadingBarComponent {
    @Input() includeSpinner: boolean = false;
}

@Component({
    selector: 'app-notification',
    template: '',
})
export class MockNotificationComponent {}

export class MockPrerenderRequestsWatcherService {
    setPrerenderStatus(ready: boolean): void {
        // do nothing.
    }
    create404MetaTag(): void {
        // do nothing.
    }
    remove404MetaTag(): void {
        // do nothing.
    }
}

@Component({
    selector: 'oc-button',
    template: '',
})
export class MockButtonComponent {
    @Input() text: string = '';
    @Input() disabled: boolean = false;
    @Input() type: 'primary' | 'secondary' | 'link' = 'primary';
    @Input() customClass: string;
    @Input() style: string;
    @Input() process: boolean;
    @Input() customTemplate: TemplateRef<any>;
}

@Component({
    selector: 'oc-featured-apps',
    template: '',
})
export class MockFeaturedAppsComponent {
    @Input() data: any[] = [];
    @Input() label: string = 'Featured';
    @Input() headingTag: string = 'h2';
    @Input() appHeadingTag: string = 'h3';
    @Input() emptyDataMessage: string = 'No Featured App';
    @Input() customClasses: string = '';
    @Input() customFeaturedAppCardTemplate: TemplateRef<any>;
    @Input() mainRouterLink: string = '';
    @Input() navigationParam: string;
}

@Component({
    selector: 'oc-text-search',
    template: '',
})
export class MockTextSearchComponent {
    @Input() clearAllButtonType: string = 'link';
    @Input() showClearAllTagsButton: boolean = true;
    @Input() searchText: string;
    @Input() placeHolder: string = 'Search';
    @Input() hasMagnifier: boolean = true;
    @Input() hasClearTextControl: boolean = false;
    @Input() clearButtonText: string = 'Clear';
    @Input() searchButtonText: string = 'Search';
    @Input() clearTagsButtonText: string = 'Clear all';
    @Input() tagsTitles: string[] = [];
    @Output() readonly searchTextChange: EventEmitter<string> = new EventEmitter();
    @Output() readonly enterSearch: EventEmitter<string> = new EventEmitter<string>();
    @Output() readonly tagDeleted: EventEmitter<number> = new EventEmitter<number>();
    @Output() readonly allTagsDeleted: EventEmitter<void> = new EventEmitter<void>();
}

@Component({
    selector: 'app-collapse-with-title',
    template: '',
})
export class MockCollapseWithTitleComponent {
    @Input() titleForClose: string;
    @Input() titleForOpen: string;
    @Input() collapsed = true;
    @Output() readonly collapseChanged: EventEmitter<boolean> = new EventEmitter<boolean>();
}

@Component({
    selector: 'oc-sidebar',
    template: '',
})
export class MockSidebarComponent {
    @Input() title: string;
    @Input() titleHeadingTag: string = 'h2';
    @Input() sidebarModel: any;
    @Input() toggleIconDown: string = '';
    @Input() toggleIconUp: string = '';
    @Input() baseNavigation: string;
    @Input() threshold: number = 10;
    @Input() expandText: string = 'Show more';
    @Input() collapseText: string = 'Show less';
    @Input() toggleListButtonType: 'primary' | 'link' = 'link';
    @Input() ngbCollapse: any;
    @Output() readonly sidebarChange: EventEmitter<any> = new EventEmitter<any>();
}

@Component({
    selector: 'oc-app-categories',
    template: '',
})
export class MockAppCategoriesComponent {
    @Input() data: any[] = [];
    @Input() categoryHeaderTitle: string = '';
    @Input() categoryRouterLink: string = '';
}

@Component({
    selector: 'oc-app-gallery',
    template: '',
})
export class MockAppGalleryComponent {
    @Input() appsArr: any[] = [];
    @Input() noAppMessage: string = '';
    @Input() moreAppsTitle: string = 'More';
    @Input() appGalleryTitle: string = '';
    @Input() appGalleryDescription: string = '';
    @Input() routerIcon: string = '';
    @Input() customAppCardTemplate: TemplateRef<any>;
    @Input() seeAllUrl: string | any[];
    @Input() routerLinkForOneApp: string;
    @Input() appNavigationParam: string = 'appId';
    @Input() headingTag: string = 'h2';
    @Output() readonly clickMoreApps: EventEmitter<void> = new EventEmitter<void>();
}

@Component({
    selector: 'oc-app-get-started',
    template: '',
})
export class MockAppGetStartedComponent {
    @Input() getStartedImage: string = '';
    @Input() getStartedHeader: string = 'List Your App in our App Store';
    @Input() getStartedHeadingTag: string = 'h3';
    @Input() getStartedDescription: string = '';
    @Input() getStartedButtonText: string = '';
    @Input() getStartedType: 'home' | 'search' = 'home';
    @Output() readonly getStarted: EventEmitter<void> = new EventEmitter<void>();
}

@Component({
    selector: 'oc-menu-user-grid',
    template: '',
})
export class MockOcMenuUserGridComponent {
    @Input() properties: ComponentsUsersGridParametersModel;
    @Input() menuUrl: string = 'assets/angular-common-components/dots-menu.svg';
    @Input() sortIcon: string;
    @Input() sortOptions: UserGridSortOrder;
    @Output() readonly menuClicked: EventEmitter<ComponentsUserGridActionModel> = new EventEmitter<ComponentsUserGridActionModel>();
    @Output() readonly pageScrolled: EventEmitter<number> = new EventEmitter<number>();
    @Output() readonly sortChosen: EventEmitter<SortField> = new EventEmitter<SortField>();
    @Output() readonly sortOptionsChosen: EventEmitter<UserSortChosen> = new EventEmitter<UserSortChosen>();
}

@Component({
    selector: 'oc-invite-modal',
    template: '',
})
export class MockOcInviteModalComponent {
    @Input() modalData: ModalInviteUserModel | ModalUpdateUserModel;
    @Input() formId: ErrorMessageFormId = null;
}

@Component({
    selector: 'oc-confirmation-modal',
    template: '',
})
export class OcConfirmationModalComponent {
    @Input() modalTitle: string = '';
    @Input() modalText: string = '';
    @Input() confirmButtonText: string = 'Ok';
    @Input() confirmButtonType: 'primary' | 'secondary' | 'link' | 'danger' = 'primary';
    @Input() confirmButtonHide: boolean = false;
    @Input() rejectButtonText = 'No, cancel';
    @Input() rejectButtonType: 'primary' | 'secondary' | 'link' | 'danger' = 'secondary';
    @Input() rejectButtonHide: boolean = false;
    @Input() confirmButtonClass: string = '';
}

export class MockLoadingBarState {
    complete(): void {
        // do nothing.
    }
    start(): void {
        // do nothing.
    }
    stop(): void {
        // do nothing.
    }
}

export class MockLoadingBarService {
    useRef(): MockLoadingBarState {
        return new MockLoadingBarState();
    }
}

export class MockAppsService {
    static MOCK_APP = {
        allow: {},
        access: [],
        created: 1639656082091,
        rating: 425,
        restrict: {},
        submittedDate: 1639656081882,
        type: 'downloadable',
        version: 1,
        lastUpdated: 1639656081714,
        name: 'API Plus Connect',
        attributes: {},
        customData: {
            summary: '',
            images: [],
            description: '',
            categories: ['Developer Tools', 'File Management'],
        },
        developerId: 'erp-above',
        isLive: true,
        reviewCount: 2,
        appId: '61bb2a918e9d83275b715c7b',
        model: [
            {
                license: 'single',
                modelId: '61bb2a918e9d83275b715c79',
                price: 0,
                currency: 'USD',
                modelType: null,
                type: 'free',
                trial: 0,
            },
        ],
        safeName: ['api-plus-connect'],
        status: {
            lastUpdated: 1639656081951,
            reason: '',
            modifiedBy: 'administrator',
            value: 'approved',
        },
    };

    static MOCK_APPS_PAGE = {
        count: 1,
        pages: 1,
        pageNumber: 1,
        list: [MockAppsService.MOCK_APP, MockAppsService.MOCK_APP, MockAppsService.MOCK_APP],
    };

    getApps(): Observable<any> {
        return of(MockAppsService.MOCK_APPS_PAGE);
    }
}

export class MockCmsContentService {
    static CMS_DATA = {
        site: {
            title: 'App Directory',
            favicon: 'assets/img/favicon.png',
        },
        'default-header': {
            logo: 'assets/img/logo-company.png',
            menu: {
                items: [
                    {
                        label: 'Browse',
                        location: '',
                    },
                    {
                        label: 'My apps',
                        location: 'my-apps',
                    },
                ],
            },
        },
        'big-hero': {
            title: 'Your App Directory',
            subtext: 'A default design template for implementing your app directory with OpenChannel',
        },
        'content-callout': {
            title: 'List your app in our app directory',
            body: 'Register as an app developer and submit your app easily with our Developer Portal',
            button: {
                text: 'Get started as an app developer',
                location: '',
            },
            image: 'assets/img/get-started.svg',
        },
        'default-footer': {
            menu: {
                items: [
                    {
                        label: '',
                        location: '',
                        items: [
                            {
                                label: '',
                                location: '',
                            },
                        ],
                    },
                ],
            },
            logo: 'assets/img/logo-company.png',
        },
        login: {
            logo: 'assets/img/logo-company.png',
        },
    };

    getContentDefault(): any {
        return MockCmsContentService.CMS_DATA;
    }

    getContentFromAPI(): Observable<any> {
        return of(MockCmsContentService.CMS_DATA);
    }

    getContentByPaths(paths: any): Observable<any> {
        Object.entries(paths).forEach(([name, path]) => {
            paths[name] = get(MockCmsContentService.CMS_DATA, path);
        });

        return of(paths);
    }
}

export class MockFrontendService {
    static MOCK_FILTER_VALUE = {
        id: 'allApps',
        label: 'All Apps',
        sort: '{"randomize":1}',
        description: 'All applications are listed here..',
        query: '{"status.value":"approved"}',
        checked: false,
        values: [],
    };

    static MOCK_FILTERS_PAGE: Page<Filter> = {
        count: 1,
        pageNumber: 1,
        pages: 1,
        list: [
            {
                id: 'collections',
                name: 'Collections',
                description: '',
                values: [
                    MockFrontendService.MOCK_FILTER_VALUE,
                    { ...MockFrontendService.MOCK_FILTER_VALUE, id: 'featured' },
                    { ...MockFrontendService.MOCK_FILTER_VALUE, id: 'popular' },
                    { ...MockFrontendService.MOCK_FILTER_VALUE, id: 'newest' },
                ],
            },
            {
                id: 'categories',
                name: 'Categories',
                description: '',
                values: [
                    { ...MockFrontendService.MOCK_FILTER_VALUE, id: 'analytics' },
                    { ...MockFrontendService.MOCK_FILTER_VALUE, id: 'communication' },
                    { ...MockFrontendService.MOCK_FILTER_VALUE, id: 'customer-support' },
                ],
            },
        ],
    };

    static MOCK_SORTS_PAGE: Page<SortResponse> = {
        count: 1,
        list: [
            {
                id: 'en-us-1',
                name: 'en-us 1',
                description: 'en-us 1 Description',
                values: [
                    {
                        id: '1-start',
                        label: 'Popular',
                        sort: '{"created":-1}',
                        customData: null,
                        description: 'fghfg',
                        checked: false,
                    },
                    {
                        id: 'newest',
                        label: 'Newest',
                        sort: '{"created":-1}',
                        customData: null,
                        description: 'fgdg dfg',
                        checked: false,
                    },
                ],
            },
        ],
        pageNumber: 1,
        pages: 1,
    };

    getFilters(): Observable<any> {
        return of(MockFrontendService.MOCK_FILTERS_PAGE);
    }

    getSorts(): Observable<any> {
        return of(MockFrontendService.MOCK_SORTS_PAGE);
    }
}

export class MockSiteConfigService {
    static PAGE_CONFIG = {
        title: 'string',
        tagline: 'string',
        metaTags: [],
        favicon: {
            href: 'string',
            type: 'string',
        },
    };

    getSiteConfigAsObservable(): Observable<any> {
        return of(MockSiteConfigService.PAGE_CONFIG);
    }

    initSiteConfiguration(config: any): void {
        // do nothing.
    }
}

export class MockTitleService {
    setSpecialTitle(): void {
        // do nothing.
    }
}

export class MockAuthenticationService {
    tryLoginByRefreshToken(): Observable<any> {
        return of('1');
    }

    initCsrf(): Observable<any> {
        return of('1');
    }

    getAuthConfig(): Observable<any> {
        return of({});
    }

    verifyCode(...args: any): Observable<any> {
        return of({});
    }

    login(...args: any): Observable<any> {
        return of({}).pipe(observeOn(asyncScheduler));
    }
}

@Component({
    selector: 'oc-dropdown',
    template: '',
})
export class MockDropdownComponent {
    @Input() selected: any;
    @Input() title: string = 'Sort by';
    @Input() options: any[];
    @Output() readonly selectedChange: EventEmitter<any> = new EventEmitter<any>();
}

@Component({
    selector: 'oc-app-short-info',
    template: '',
})
export class MockAppShortInfoComponent {
    @Input() app: any;
    @Input() priceModelIndex: number = 0;
    @Input() customDropdown: TemplateRef<any>;
    @Input() defaultAppIcon: string = 'assets/angular-common-components/standard-app-icon.svg';
    @Output() readonly clickByAppCard: EventEmitter<any> = new EventEmitter<any>();
}

@Directive({
    selector: 'infiniteScroll',
})
export class MockInfiniteScrollDirective {
    @Output() readonly scrolled: EventEmitter<any> = new EventEmitter<any>();
}

@Directive({
    selector: 'ngbDropdown',
})
export class MockNgbDropdownDirective {
    @Input() placement: string = '';
}

@Directive({
    selector: 'ngbDropdownToggle',
})
export class MockNgbDropdownToggleDirective {}

@Directive({
    selector: 'ngbDropdownMenu',
})
export class MockNgbDropdownMenuDirective {}

@Directive({
    selector: 'ngbDropdownItem',
})
export class MockNgbDropdownItemDirective {}

export class MockNgbModalRef {
    result = new Promise((resolve, reject) => {
        this.resolve = resolve;
        this.reject = reject;
    });
    resolve: any;
    reject: any;

    componentInstance: any = {};

    dismiss(): void {
        this.removeActiveModal();
        this.reject();
    }

    close(): void {
        this.removeActiveModal();
        this.resolve();
    }

    private removeActiveModal(): void {
        MockNgbModal.ACTIVE_MODALS.pop();
    }
}

export class MockNgbModal {
    static ACTIVE_MODALS: MockNgbModalRef[] = [];

    open(): any {
        const newModal = new MockNgbModalRef();
        MockNgbModal.ACTIVE_MODALS.push(newModal);
        return newModal;
    }
}

export class MockToastrService {
    success(): void {
        // do nothing.
    }
    error(): void {
        // do nothing.
    }
}

export class MockAuthHolderService {
    static MOCK_HAS_ANY_PERMISSION_RESPONSE = true;

    hasAnyPermission(): boolean {
        return MockAuthHolderService.MOCK_HAS_ANY_PERMISSION_RESPONSE;
    }

    persist(...args: any): void {}

    isLoggedInUser(...args: any): boolean {
        return true;
    }
}

export class MockUserRoleService {
    static ADMIN_ROLE_ID = 'user-admin';
    static ADMIN_ROLE_NAME = 'Admin';

    static MOCK_USER_ROLES_PAGE = {
        count: 5,
        pages: 1,
        pageNumber: 1,
        list: [
            {
                userRoleId: MockUserRoleService.ADMIN_ROLE_ID,
                name: MockUserRoleService.ADMIN_ROLE_NAME,
                systemDefined: true,
                created: 1614286695577,
                lastUpdated: 1614286695577,
                permissions: [
                    'ORGANIZATIONS.READ',
                    'ORGANIZATIONS.MODIFY',
                    'OWNERSHIPS.READ',
                    'OWNERSHIPS.MODIFY',
                    'REVIEWS.READ',
                    'REVIEWS.CREATE',
                    'REVIEWS.MODIFY',
                    'ACCOUNTS.READ',
                    'ACCOUNTS.MODIFY',
                    'ACCOUNTS.DELETE',
                    'FILES.READ',
                    'FILES.MODIFY',
                    'APPS.READ',
                    'FORMS.READ',
                    'FORM_SUBMISSIONS.READ',
                    'FORM_SUBMISSIONS.MODIFY',
                    'REQUESTS.READ',
                    'REQUESTS.CREATE',
                    'REQUESTS.MODIFY',
                    'REQUESTS.DELETE',
                    'REQUESTS.MODERATE',
                    'REVIEWS.DELETE',
                ],
            },
            {
                userRoleId: 'user-viewer',
                created: 1614286695577,
                lastUpdated: 1614286695577,
                name: 'Viewer',
                permissions: [
                    'ORGANIZATIONS.READ',
                    'OWNERSHIPS.READ',
                    'REVIEWS.READ',
                    'ACCOUNTS.READ',
                    'FILES.READ',
                    'APPS.READ',
                    'FORMS.READ',
                    'FORM_SUBMISSIONS.READ',
                    'REQUESTS.READ',
                ],
                systemDefined: true,
            },
            {
                userRoleId: 'user-custom_user',
                name: 'custom_user',
                systemDefined: false,
                created: 1614685629236,
                lastUpdated: 1627454502249,
                permissions: [
                    'APPS.READ',
                    'REVIEWS.DELETE',
                    'REQUESTS.READ',
                    'REQUESTS.CREATE',
                    'REQUESTS.MODIFY',
                    'REQUESTS.MODERATE',
                    'REQUESTS.DELETE',
                    'OWNERSHIPS.READ',
                    'OWNERSHIPS.MODIFY',
                    'ORGANIZATIONS.READ',
                    'ACCOUNTS.READ',
                    'FILES.READ',
                    'FILES.MODIFY',
                    'FORMS.READ',
                    'FORM_SUBMISSIONS.READ',
                    'FORM_SUBMISSIONS.MODIFY',
                ],
            },
            {
                userRoleId: 'user-review-permissions',
                name: 'Review Permissions',
                systemDefined: false,
                created: 1625816708480,
                lastUpdated: 1627017170171,
                permissions: [
                    'APPS.CREATE',
                    'REVIEWS.READ',
                    'REVIEWS.CREATE',
                    'REVIEWS.MODIFY',
                    'REVIEWS.DELETE',
                    'REQUESTS.CREATE',
                    'REQUESTS.MODIFY',
                    'REQUESTS.MODERATE',
                    'REQUESTS.DELETE',
                    'OWNERSHIPS.CREATE',
                    'OWNERSHIPS.MODIFY',
                    'ORGANIZATIONS.CREATE',
                    'ORGANIZATIONS.MODIFY',
                    'ACCOUNTS.CREATE',
                    'ACCOUNTS.MODIFY',
                    'ACCOUNTS.DELETE',
                    'FILES.CREATE',
                    'FILES.MODIFY',
                    'FORMS.CREATE',
                    'FORM_SUBMISSIONS.CREATE',
                    'FORM_SUBMISSIONS.MODIFY',
                ],
            },
            {
                userRoleId: 'user-form-submission-modify',
                name: 'Form Submission Modify',
                systemDefined: false,
                created: 1635164714417,
                lastUpdated: 1637575016675,
                permissions: ['ACCOUNTS.READ', 'FILES.READ', 'FORMS.READ', 'FORM_SUBMISSIONS.READ'],
            },
        ],
    };

    getUserRoles(): Observable<any> {
        return of(MockUserRoleService.MOCK_USER_ROLES_PAGE);
    }
}

export class MockInviteUserService {
    userInvites: MockPagination<InviteUserModel>;

    constructor(userInvites?: InviteUserModel[]) {
        this.userInvites = new MockPagination<InviteUserModel>(userInvites);
    }

    sendUserInvite(): Observable<any> {
        return of(1);
    }

    deleteUserInvite(inviteId: string): Observable<any> {
        return of({});
    }

    getUserInvites(pageNumber?: number, limit?: number, sort?: string, query?: string): Observable<Page<InviteUserModel>> {
        return of(this.userInvites.getByPaginate(pageNumber, limit));
    }
}

export class MockUserAccountService {
    currentUserAccount: UserAccount;
    otherUserAccounts: MockPagination<UserAccount>;

    constructor(currentUserAccount: UserAccount, otherUserAccounts: UserAccount[]) {
        this.currentUserAccount = currentUserAccount;
        this.otherUserAccounts = new MockPagination([currentUserAccount, ...(otherUserAccounts || [])]);
    }

    getUserAccount(): Observable<UserAccount> {
        return of(this.currentUserAccount);
    }

    getUserAccounts(pageNumber?: number, limit?: number, sort?: string, query?: string): Observable<Page<UserAccount>> {
        return of(this.otherUserAccounts.getByPaginate(pageNumber, limit));
    }

    updateUserAccountFieldsForAnotherUser(userAccountId: string, skipTypeValidation: boolean, body: any): Observable<UserAccount> {
        return of({} as UserAccount);
    }

    updateUserAccount(accountData: any): Observable<any> {
        return of('1').pipe(observeOn(asyncScheduler));
    }

    deleteUserAccount(userAccountId: string): Observable<any> {
        return of({});
    }

    deleteCurrentUserAccount(): Observable<any> {
        return of({});
    }
}

export class MockUsersService {
    static MOCK_USER_COMPANY_RESPONSE = {
        userId: '644d352b-7be2-4b3e-8ee3-967f89d2bef0',
        accountCount: 1,
        created: 1640798413377,
        customData: {},
        name: 'weyen25008@ehstock.com',
        type: 'default',
        ownedApps: [
            {
                appId: '600eef7a7ec0f53371d1caab',
                userId: '644d352b-7be2-4b3e-8ee3-967f89d2bef0',
                date: 1640798459500,
                developerId: '49f5edfb-d7c0-46a5-800c-b371e00840e4',
                expires: 1643476998869,
                model: {
                    license: 'single',
                    feePayer: 'marketplace',
                    billingPeriod: 'monthly',
                    modelId: '600eef7a7ec0f53371d1caa9',
                    price: 400,
                    commission: 0,
                    currency: 'USD',
                    modelType: null,
                    type: 'recurring',
                    trial: 0,
                    billingPeriodUnit: 1,
                },
                ownershipId: '61cc98fb2d13e52f69319dc4',
                ownershipStatus: 'cancelled',
                ownershipType: 'subscription',
                productKey: '60UF0-NSKZP-U5C2H-8Z1P6-2D8Q5',
                trialType: null,
                type: null,
            },
        ],
    };

    static MOCK_USER_TYPE_DEFINITION_RESPONSE = {
        userTypeId: 'default',
        createdDate: 1614619741673,
        description: null,
        label: 'Default',
        fields: [
            {
                attributes: {
                    maxChars: null,
                    required: true,
                    minChars: null,
                },
                id: 'name',
                label: 'Company',
                type: 'text',
            },
        ],
    };

    getUserCompany(): Observable<any> {
        return of(MockUsersService.MOCK_USER_COMPANY_RESPONSE);
    }

    getUserTypeDefinition(): Observable<any> {
        return of(MockUsersService.MOCK_USER_TYPE_DEFINITION_RESPONSE);
    }

    updateUserCompany(): Observable<any> {
        return of(1).pipe(observeOn(asyncScheduler));
    }
}

@Component({
    selector: 'app-page-title',
    template: '',
})
export class MockPageTitleComponent {
    @Input() pageTitle: string;
    @Input() navigateText: string;
    @Input() buttonText: string;
    @Output() readonly navigateClick: EventEmitter<void> = new EventEmitter<void>();
    @Output() readonly buttonClick: EventEmitter<void> = new EventEmitter<void>();
}

@Component({
    selector: 'app-company-details',
    template: '',
})
export class MockCompanyDetailsComponent {}

@Component({
    selector: 'app-management',
    template: '',
})
export class MockManagementComponent {}

export class MockModalInviteUserModel {}

@Component({
    selector: 'oc-invite-modal',
    template: '',
})
export class MockInviteModalComponent {
    @Input() modalData: any;
    @Input() formId: any = null;
    formConfig: any = {};
    formGroup: any;
    formData: any;
    inProcess = false;
}

@Directive({
    selector: '[appPermissions]',
})
export class MockPermissionDirective {
    @Input('appPermissions') permission: Permission[];
}

@Component({
    selector: 'oc-form',
    template: '',
})
export class MockFormComponent {
    @Input() formJsonData: any;
    @Input() showButton: boolean = true;
    @Input() buttonPosition: 'center' | 'left' | 'right' | 'justify' = 'left';
    @Input() successButtonText: string = 'Submit';
    @Input() labelPosition: 'top' | 'left' | 'right' = 'top';
    @Input() process: boolean = false;
    @Input() generatedForm: any;
    @Output() readonly formSubmitted: EventEmitter<any> = new EventEmitter();
    @Output() readonly cancelSubmit: EventEmitter<void> = new EventEmitter();
    @Output() readonly formDataUpdated: EventEmitter<any> = new EventEmitter();
    @Output() readonly isFormInvalid: EventEmitter<boolean> = new EventEmitter();
    @Output() readonly createdForm: EventEmitter<any> = new EventEmitter();
    @Input() displayType: any = 'page';
    @Input() additionalButton: TemplateRef<any>;
    @Input() currentStep: number = 1;
    @Input() maxStepsToShow: number = 0;
    @Input() formId: any = null;
    @Output() readonly currentStepChange = new EventEmitter<number>();
    @Input() showSubmitButton: boolean = true;
    @Input() showGroupHeading: boolean = true;
    @Input() showGroupDescription: boolean = true;
    @Input() showProgressBar: boolean = true;
    @Input() setFormErrors: boolean = false;
}

export class MockTypeMapperUtils {
    static injectDefaultValues(): any {
        return [];
    }

    static normalizeOptions(): any {
        return [];
    }

    static buildDataForSaving(): any {
        return {};
    }

    static createFormConfig(): any {
        return {};
    }

    static mergeTwoData(): any {
        return {};
    }
}
@Component({
    selector: 'oc-signup-custom',
    template: '',
})
export class MockSignupCustom {
    @Input() loginUrl: string;
    @Input() signupUrl: string;
    @Input() activationUrl: string;
    @Input() termsUrl: string;
    @Input() policyUrl: string;
    @Input() companyLogoUrl: string;
    @Input() process: boolean = false;
    @Input() forgotPasswordDoneUrl: string;
    @Input() showSignupFeedbackPage: boolean = false;
    @Input() showLoginLink: boolean = true;
    @Input() formConfigsLoading: boolean = true;
    @Input() formConfigs: any[];
    @Input() defaultTypeLabelText = 'Type';
    @Input() customTermsDescription: TemplateRef<any>;
    @Input() headingTag: string = 'h1';
    @Input() headingInvitationText: string = 'Enter your personal details below';
    @Input() formId: any = 'signupCustom';
    @Input() customFormTemplate: TemplateRef<any>;
    @Output() readonly showSignupFeedbackPageChange = new EventEmitter<boolean>();
    @Output() readonly resultUserData = new EventEmitter<any>();
}

@Component({
    selector: 'oc-resend-activation',
    template: '',
})
export class MockResendActivation {
    @Input() activationModel: any;
    @Input() loginUrl: string;
    @Input() signupUrl: string;
    @Input() companyLogoUrl: string;
    @Input() process: boolean = false;
    @Output() readonly buttonClick = new EventEmitter<any>();
}

export class MockNativeLoginService {
    signup(): Observable<any> {
        return of('1').pipe(observeOn(asyncScheduler));
    }
<<<<<<< HEAD

    signIn(...args: any): Observable<any> {
        return of({});
    }

    sendActivationCode(...args: any): Observable<any> {
        return of({});
=======
    sendActivationCode(): Observable<any> {
        return of('1').pipe(observeOn(asyncScheduler));
>>>>>>> 610e09fc
    }
}

export class MockEditUserTypeService {
    static MOCK_FORM_CONFIGS_RESPONSE = [
        {
            name: 'Default',
            organization: {
                type: 'default',
                typeData: {
                    userTypeId: 'default',
                    fields: [
                        {
                            attributes: {
                                required: false,
                            },
                            id: 'name',
                            label: 'Company Name',
                            type: 'text',
                        },
                    ],
                    createdDate: 1639656055769,
                    description: '',
                    label: 'Default',
                },
                includeFields: ['name', 'customData.company'],
            },
            account: {
                type: 'default',
                typeData: {
                    fields: [
                        {
                            attributes: {
                                required: false,
                            },
                            id: 'name',
                            label: 'Name',
                            type: 'text',
                        },
                        {
                            attributes: {
                                required: true,
                            },
                            id: 'email',
                            label: 'Email',
                            type: 'emailAddress',
                        },
                        {
                            attributes: {
                                required: false,
                            },
                            id: 'username',
                            label: 'Username',
                            type: 'text',
                        },
                    ],
                    createdDate: 1639656055763,
                    description: '',
                    userAccountTypeId: 'default',
                    label: 'Default',
                },
                includeFields: ['name', 'email'],
            },
            fieldsOrder: ['name', 'email', 'org--name', 'password'],
        },
    ];

    injectTypeDataIntoConfigs(): Observable<any> {
        return of(MockEditUserTypeService.MOCK_FORM_CONFIGS_RESPONSE);
    }
}

@Component({
    selector: 'oc-app-table',
    template: '',
})
export class MockAppTableComponent {
    @Input() properties: any;
    @Input() noAppMessage: string = 'You have no apps in your list';
    @Input() menuUrl: string = 'assets/angular-common-components/dots-menu.svg';
    @Input() ascendingSortIcon: string = '';
    @Input() descendingSortIcon: string = '';
    @Input() defaultAppIcon: string = '';
    @Input() activeColumns: any[] = [];
    @Input() modifyColumns: any = {};
    @Input() sortOptions: any;
    @Input() tableBottomRowTemplate: TemplateRef<any>;
    @Input() selectAppFieldByPathConfig: any;
    @Output() readonly menuClicked: EventEmitter<any> = new EventEmitter<any>();
    @Output() readonly pageScrolled: EventEmitter<number> = new EventEmitter<number>();
    @Output() readonly sortChosen: EventEmitter<any> = new EventEmitter<any>();
    @Output() readonly sortOptionsChosen: EventEmitter<any> = new EventEmitter<any>();
}

@Pipe({
    name: 'transactionAmount',
})
export class MockTransactionAmountPipe implements PipeTransform {
    transform(s: string): string {
        return s;
    }
}

export class MockTransactionsService {
    static MOCK_TRANSACTION: Transaction = {
        transactionId: '61d4035a8ebc4e5af2cfdbc6',
        ownershipId: '61d403278ebc4e5af2cfdbb2',
        appId: '61d402ef8ebc4e5af2cfdba2',
        userId: '644d352b-7be2-4b3e-8ee3-967f89d2bef0',
        developerId: '34df9c9f-9257-4334-9462-93d70393a9f3',
        date: 1641284441000,
        invoiceUrl:
            'https://pay.stripe.com/invoice/acct_1KC5ZkC6zKuu5PJY/test_YWNjdF8xS0M1WmtDNnpLdXU1UEpZLF9LdHc4OHhwb1Z4RmU5NERwM2VocFQzaFBGY3FLTGJ30100Zn7mRDfy/pdf',
        recieptUrl:
            'https://pay.stripe.com/receipts/acct_1KC5ZkC6zKuu5PJY/ch_3KE8G4C6zKuu5PJY0QOxir37/rcpt_Ktw8UTDAHQRegzIZK3cqLjGLtVe81Dn',
        amount: 300,
        feeAmount: 39,
        marketplaceAmount: 0,
        developerAmount: 261,
        type: 'payment',
    };
    static MOCK_TRANSACTIONS_LIST = {
        count: 2,
        pages: 1,
        pageNumber: 1,
        list: [{ ...MockTransactionsService.MOCK_TRANSACTION }],
    };

    getTransactionsList(): Observable<any> {
        return of(MockTransactionsService.MOCK_TRANSACTIONS_LIST);
    }
}

@Component({
    selector: 'oc-edit-user-form',
    template: '',
})
export class MockEditUserFormComponent {
    @Input() formConfigs: any[];
    @Input() enableTypesDropdown = false;
    @Input() enablePasswordField = false;
    @Input() enableTermsCheckbox: any;
    @Input() defaultTypeLabelText = 'Type';
    @Input() defaultAccountData: any;
    @Input() defaultOrganizationData: any;
    @Input() defaultEmptyConfigsErrorTemplate: TemplateRef<any>;
    @Input() defaultEmptyConfigsErrorMessage: string = 'There are no forms configured';
    @Input() customTermsDescription: TemplateRef<any>;
    @Input() formId: any = 'editUser';
    @Output() readonly resultFormDataChange = new EventEmitter<any>();
    @Output() readonly createdFormGroup = new EventEmitter<any>();
}

@Component({
    selector: 'app-general-profile',
    template: '',
})
export class MockGeneralProfileComponent {}

@Component({
    selector: 'app-change-password',
    template: '',
})
export class MockChangePasswordComponent {}

@Component({
    selector: 'app-billing',
    template: '',
})
export class MockBillingComponent {}

@Component({
    selector: 'app-billing-history',
    template: '',
})
export class MockBillingHistoryComponent {}

@Component({
    selector: 'app-button-action',
    template: '',
})
export class MockButtonActionComponent {
    @Input() buttonAction: any;
    @Input() appData: any;
    @Input() viewType: string = 'button';
    @Output() readonly updateAppData: EventEmitter<void> = new EventEmitter<void>();
}

@Component({
    selector: 'oc-login',
    template: '',
})
export class MockOcLoginComponent {
    @Input() loginModel: any = {};
    @Input() loginButtonText: string = 'Log in';
    @Input() forgotPwdUrl: string;
    @Input() signupUrl: string;
    @Input() companyLogoUrl: string = './assets/angular-common-components/logo-company.png';
    @Input() process: boolean = false;
    @Input() incorrectEmailErrorCode: string = 'email_is_incorrect';
    @Input() incorrectEmailErrorCodeTemplate: TemplateRef<any>;
    @Input() notVerifiedEmailErrorCode: string = 'email_not_verified';
    @Input() notVerifiedEmailErrorTemplate: TemplateRef<any>;
    @Input() passwordResetRequiredErrorCode: string = 'password_reset_required';
    @Input() passwordResetRequiredErrorTemplate: TemplateRef<any>;
    @Input() headingTag: string = 'h1';
    @Output() readonly loginModelChange: EventEmitter<any> = new EventEmitter<any>();
    @Output() readonly submit: EventEmitter<boolean> = new EventEmitter<boolean>();
    @Output() readonly sendActivationLink: EventEmitter<string> = new EventEmitter<string>();
}

export class MockLoginRequest {
    idToken: string;
    accessToken: string;

    constructor(idToken: string, accessToken: string) {
        this.idToken = idToken;
        this.accessToken = accessToken;
    }
}

export class MockOAuthService {
    events: Subject<any> = new Subject<any>();
    state = {};

    logOut(...args: any): void {}

    loadDiscoveryDocumentAndLogin(...args: any): Promise<any> {
        return Promise.resolve({});
    }

    configure(...args: any): void {}

    getIdToken(): string {
        return '';
    }

    getAccessToken(): string {
        return '';
    }
}

export class MockButtonActionService {
    canBeShow(app: any, buttons: any): any {
        return buttons;
    }
}

export class MockLogOutService {
    removeSpecificParamKeyFromTheUrlForSaml2Logout(): void {}
}

export const createMockedBrowserStorage = () => {
    let store = {};

    return {
        getItem(key: string): any {
            return store[key] || null;
        },
        setItem(key: string, value: any): void {
            store[key] = value.toString();
        },
        removeItem(key: string): void {
            delete store[key];
        },
        clear(): void {
            store = {};
        },
    };
};

// providers
export function mockUserServiceProvider(): Provider {
    return { provide: UsersService, useClass: MockUsersService };
}

export function mockInviteUserServiceProvider(userInvites?: InviteUserModel[]): Provider {
    return { provide: InviteUserService, useFactory: () => new MockInviteUserService(userInvites) };
}

export function mockInviteUserAccountServiceProvider(currentUserAccount: UserAccount, otherUserAccounts: UserAccount[]): Provider {
    return { provide: UserAccountService, useFactory: () => new MockUserAccountService(currentUserAccount, otherUserAccounts) };
}

export function mockUserRoleServiceProvider(): Provider {
    return { provide: UserRoleService, useClass: MockUserRoleService };
}

export function mockToastrService(): Provider {
    return { provide: ToastrService, useClass: MockToastrService };
}<|MERGE_RESOLUTION|>--- conflicted
+++ resolved
@@ -1029,7 +1029,9 @@
     signup(): Observable<any> {
         return of('1').pipe(observeOn(asyncScheduler));
     }
-<<<<<<< HEAD
+    sendActivationCode(): Observable<any> {
+        return of('1').pipe(observeOn(asyncScheduler));
+    }
 
     signIn(...args: any): Observable<any> {
         return of({});
@@ -1037,10 +1039,6 @@
 
     sendActivationCode(...args: any): Observable<any> {
         return of({});
-=======
-    sendActivationCode(): Observable<any> {
-        return of('1').pipe(observeOn(asyncScheduler));
->>>>>>> 610e09fc
     }
 }
 
