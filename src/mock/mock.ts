import { Component, Directive, EventEmitter, Input, Output, Provider, Pipe, PipeTransform, TemplateRef } from '@angular/core';
import { asyncScheduler, Observable, of } from 'rxjs';
import {
    Page,
    Permission,
    SortResponse,
    UserAccountService,
    Transaction,
    InviteUserService,
    UserAccount,
    UserRoleService,
    UsersService,
} from '@openchannel/angular-common-services';
import {
    ComponentsUserActivationModel,
    ComponentsUserGridActionModel,
    ComponentsUsersGridParametersModel,
    ErrorMessageFormId,
    Filter,
    HeadingTag,
    ModalInviteUserModel,
    ModalUpdateUserModel,
    SortField,
    UserGridSortOrder,
    UserSortChosen,
} from '@openchannel/angular-common-components';
import { get } from 'lodash';
import { observeOn } from 'rxjs/operators';
import { ToastrService } from 'ngx-toastr';
import { InviteUserModel } from '@openchannel/angular-common-services/lib/model/api/invite-user.model';

class MockPagination<T> {
    private values: T[];

    constructor(values: T[]) {
        this.values = values || [];
    }

    getByPaginate(page: number, size: number): Page<T> {
        const normalizedPageNumber = page || 1; // min page number is 1
        const normalizedSizeNumber = size || 100; // max page size is 100

        let result: T[];
        if (normalizedPageNumber === 1) {
            result = this.values.slice(0, normalizedSizeNumber);
        } else {
            result = this.values.slice(
                normalizedPageNumber * normalizedSizeNumber - 1,
                (normalizedPageNumber + 1) * normalizedSizeNumber - 1,
            );
        }

        return {
            count: this.values.length,
            list: result,
            pages: Math.ceil(this.values.length / normalizedSizeNumber),
            pageNumber: normalizedPageNumber,
        };
    }
}

@Component({
    selector: 'mock-routing',
    template: '',
})
export class MockRoutingComponent {}

@Component({
    selector: 'ngx-loading-bar',
    template: '',
})
export class MockNgxLoadingBarComponent {
    @Input() includeSpinner: boolean = false;
}

@Component({
    selector: 'app-notification',
    template: '',
})
export class MockNotificationComponent {}

export class MockPrerenderRequestsWatcherService {
<<<<<<< HEAD
    setPrerenderStatus(ready: boolean): void {}

    create404MetaTag(): void {}

    remove404MetaTag(): void {}
=======
    setPrerenderStatus(ready: boolean): void {
        // do nothing.
    }
    create404MetaTag(): void {
        // do nothing.
    }
    remove404MetaTag(): void {
        // do nothing.
    }
>>>>>>> 610e09fc
}

@Component({
    selector: 'oc-button',
    template: '',
})
export class MockButtonComponent {
    @Input() text: string = '';
    @Input() disabled: boolean = false;
    @Input() type: 'primary' | 'secondary' | 'link' = 'primary';
    @Input() customClass: string;
    @Input() style: string;
    @Input() process: boolean;
    @Input() customTemplate: TemplateRef<any>;
}

@Component({
    selector: 'oc-featured-apps',
    template: '',
})
export class MockFeaturedAppsComponent {
    @Input() data: any[] = [];
    @Input() label: string = 'Featured';
    @Input() headingTag: string = 'h2';
    @Input() appHeadingTag: string = 'h3';
    @Input() emptyDataMessage: string = 'No Featured App';
    @Input() customClasses: string = '';
    @Input() customFeaturedAppCardTemplate: TemplateRef<any>;
    @Input() mainRouterLink: string = '';
    @Input() navigationParam: string;
}

@Component({
    selector: 'oc-text-search',
    template: '',
})
export class MockTextSearchComponent {
    @Input() clearAllButtonType: string = 'link';
    @Input() showClearAllTagsButton: boolean = true;
    @Input() searchText: string;
    @Input() placeHolder: string = 'Search';
    @Input() hasMagnifier: boolean = true;
    @Input() hasClearTextControl: boolean = false;
    @Input() clearButtonText: string = 'Clear';
    @Input() searchButtonText: string = 'Search';
    @Input() clearTagsButtonText: string = 'Clear all';
    @Input() tagsTitles: string[] = [];
    @Output() readonly searchTextChange: EventEmitter<string> = new EventEmitter();
    @Output() readonly enterSearch: EventEmitter<string> = new EventEmitter<string>();
    @Output() readonly tagDeleted: EventEmitter<number> = new EventEmitter<number>();
    @Output() readonly allTagsDeleted: EventEmitter<void> = new EventEmitter<void>();
}

@Component({
    selector: 'app-collapse-with-title',
    template: '',
})
export class MockCollapseWithTitleComponent {
    @Input() titleForClose: string;
    @Input() titleForOpen: string;
    @Input() collapsed = true;
    @Output() readonly collapseChanged: EventEmitter<boolean> = new EventEmitter<boolean>();
}

@Component({
    selector: 'oc-sidebar',
    template: '',
})
export class MockSidebarComponent {
    @Input() title: string;
    @Input() titleHeadingTag: string = 'h2';
    @Input() sidebarModel: any;
    @Input() toggleIconDown: string = '';
    @Input() toggleIconUp: string = '';
    @Input() baseNavigation: string;
    @Input() threshold: number = 10;
    @Input() expandText: string = 'Show more';
    @Input() collapseText: string = 'Show less';
    @Input() toggleListButtonType: 'primary' | 'link' = 'link';
    @Input() ngbCollapse: any;
    @Output() readonly sidebarChange: EventEmitter<any> = new EventEmitter<any>();
}

@Component({
    selector: 'oc-app-categories',
    template: '',
})
export class MockAppCategoriesComponent {
    @Input() data: any[] = [];
    @Input() categoryHeaderTitle: string = '';
    @Input() categoryRouterLink: string = '';
}

@Component({
    selector: 'oc-app-gallery',
    template: '',
})
export class MockAppGalleryComponent {
    @Input() appsArr: any[] = [];
    @Input() noAppMessage: string = '';
    @Input() moreAppsTitle: string = 'More';
    @Input() appGalleryTitle: string = '';
    @Input() appGalleryDescription: string = '';
    @Input() routerIcon: string = '';
    @Input() customAppCardTemplate: TemplateRef<any>;
    @Input() seeAllUrl: string | any[];
    @Input() routerLinkForOneApp: string;
    @Input() appNavigationParam: string = 'appId';
    @Input() headingTag: string = 'h2';
    @Output() readonly clickMoreApps: EventEmitter<void> = new EventEmitter<void>();
}

@Component({
    selector: 'oc-app-get-started',
    template: '',
})
export class MockAppGetStartedComponent {
    @Input() getStartedImage: string = '';
    @Input() getStartedHeader: string = 'List Your App in our App Store';
    @Input() getStartedHeadingTag: string = 'h3';
    @Input() getStartedDescription: string = '';
    @Input() getStartedButtonText: string = '';
    @Input() getStartedType: 'home' | 'search' = 'home';
    @Output() readonly getStarted: EventEmitter<void> = new EventEmitter<void>();
}

@Component({
    selector: 'oc-activation',
    template: '',
})
export class MockOcActivationComponent {
    @Input() resendActivationUrl: any;
    @Input() signupUrl: any;
    @Input() companyLogoUrl: string = '';
    @Input() process: boolean = false;
    @Input() activationModel: ComponentsUserActivationModel;
    @Output() readonly buttonClick: EventEmitter<any> = new EventEmitter<any>();
    @Input() headingTag: HeadingTag = 'h1';
}

@Component({
    selector: 'oc-menu-user-grid',
    template: '',
})
export class MockOcMenuUserGridComponent {
    @Input() properties: ComponentsUsersGridParametersModel;
    @Input() menuUrl: string = 'assets/angular-common-components/dots-menu.svg';
    @Input() sortIcon: string;
    @Input() sortOptions: UserGridSortOrder;
    @Output() readonly menuClicked: EventEmitter<ComponentsUserGridActionModel> = new EventEmitter<ComponentsUserGridActionModel>();
    @Output() readonly pageScrolled: EventEmitter<number> = new EventEmitter<number>();
    @Output() readonly sortChosen: EventEmitter<SortField> = new EventEmitter<SortField>();
    @Output() readonly sortOptionsChosen: EventEmitter<UserSortChosen> = new EventEmitter<UserSortChosen>();
}

@Component({
    selector: 'oc-invite-modal',
    template: '',
})
export class MockOcInviteModalComponent {
    @Input() modalData: ModalInviteUserModel | ModalUpdateUserModel;
    @Input() formId: ErrorMessageFormId = null;
}

@Component({
    selector: 'oc-confirmation-modal',
    template: '',
})
export class OcConfirmationModalComponent {
    @Input() modalTitle: string = '';
    @Input() modalText: string = '';
    @Input() confirmButtonText: string = 'Ok';
    @Input() confirmButtonType: 'primary' | 'secondary' | 'link' | 'danger' = 'primary';
    @Input() confirmButtonHide: boolean = false;
    @Input() rejectButtonText = 'No, cancel';
    @Input() rejectButtonType: 'primary' | 'secondary' | 'link' | 'danger' = 'secondary';
    @Input() rejectButtonHide: boolean = false;
    @Input() confirmButtonClass: string = '';
}

export class MockLoadingBarState {
<<<<<<< HEAD
    complete(): void {}

    start(): void {}

    stop(): void {}
=======
    complete(): void {
        // do nothing.
    }
    start(): void {
        // do nothing.
    }
    stop(): void {
        // do nothing.
    }
>>>>>>> 610e09fc
}

export class MockLoadingBarService {
    useRef(): MockLoadingBarState {
        return new MockLoadingBarState();
    }
}

export class MockAppsService {
    static MOCK_APP = {
        allow: {},
        access: [],
        created: 1639656082091,
        rating: 425,
        restrict: {},
        submittedDate: 1639656081882,
        type: 'downloadable',
        version: 1,
        lastUpdated: 1639656081714,
        name: 'API Plus Connect',
        attributes: {},
        customData: {
            summary: '',
            images: [],
            description: '',
            categories: ['Developer Tools', 'File Management'],
        },
        developerId: 'erp-above',
        isLive: true,
        reviewCount: 2,
        appId: '61bb2a918e9d83275b715c7b',
        model: [
            {
                license: 'single',
                modelId: '61bb2a918e9d83275b715c79',
                price: 0,
                currency: 'USD',
                modelType: null,
                type: 'free',
                trial: 0,
            },
        ],
        safeName: ['api-plus-connect'],
        status: {
            lastUpdated: 1639656081951,
            reason: '',
            modifiedBy: 'administrator',
            value: 'approved',
        },
    };

    static MOCK_APPS_PAGE = {
        count: 1,
        pages: 1,
        pageNumber: 1,
        list: [MockAppsService.MOCK_APP, MockAppsService.MOCK_APP, MockAppsService.MOCK_APP],
    };

    getApps(): Observable<any> {
        return of(MockAppsService.MOCK_APPS_PAGE);
    }
}

export class MockCmsContentService {
    static CMS_DATA = {
        site: {
            title: 'App Directory',
            favicon: 'assets/img/favicon.png',
        },
        'default-header': {
            logo: 'assets/img/logo-company.png',
            menu: {
                items: [
                    {
                        label: 'Browse',
                        location: '',
                    },
                    {
                        label: 'My apps',
                        location: 'my-apps',
                    },
                ],
            },
        },
        'big-hero': {
            title: 'Your App Directory',
            subtext: 'A default design template for implementing your app directory with OpenChannel',
        },
        'content-callout': {
            title: 'List your app in our app directory',
            body: 'Register as an app developer and submit your app easily with our Developer Portal',
            button: {
                text: 'Get started as an app developer',
                location: '',
            },
            image: 'assets/img/get-started.svg',
        },
        'default-footer': {
            menu: {
                items: [
                    {
                        label: '',
                        location: '',
                        items: [
                            {
                                label: '',
                                location: '',
                            },
                        ],
                    },
                ],
            },
            logo: 'assets/img/logo-company.png',
        },
        login: {
            logo: 'assets/img/logo-company.png',
        },
    };

    getContentDefault(): any {
        return MockCmsContentService.CMS_DATA;
    }

    getContentFromAPI(): Observable<any> {
        return of(MockCmsContentService.CMS_DATA);
    }

    getContentByPaths(paths: any): Observable<any> {
        Object.entries(paths).forEach(([name, path]) => {
            paths[name] = get(MockCmsContentService.CMS_DATA, path);
        });

        return of(paths);
    }
}

export class MockFrontendService {
    static MOCK_FILTER_VALUE = {
        id: 'allApps',
        label: 'All Apps',
        sort: '{"randomize":1}',
        description: 'All applications are listed here..',
        query: '{"status.value":"approved"}',
        checked: false,
        values: [],
    };

    static MOCK_FILTERS_PAGE: Page<Filter> = {
        count: 1,
        pageNumber: 1,
        pages: 1,
        list: [
            {
                id: 'collections',
                name: 'Collections',
                description: '',
                values: [
                    MockFrontendService.MOCK_FILTER_VALUE,
                    { ...MockFrontendService.MOCK_FILTER_VALUE, id: 'featured' },
                    { ...MockFrontendService.MOCK_FILTER_VALUE, id: 'popular' },
                    { ...MockFrontendService.MOCK_FILTER_VALUE, id: 'newest' },
                ],
            },
            {
                id: 'categories',
                name: 'Categories',
                description: '',
                values: [
                    { ...MockFrontendService.MOCK_FILTER_VALUE, id: 'analytics' },
                    { ...MockFrontendService.MOCK_FILTER_VALUE, id: 'communication' },
                    { ...MockFrontendService.MOCK_FILTER_VALUE, id: 'customer-support' },
                ],
            },
        ],
    };

    static MOCK_SORTS_PAGE: Page<SortResponse> = {
        count: 1,
        list: [
            {
                id: 'en-us-1',
                name: 'en-us 1',
                description: 'en-us 1 Description',
                values: [
                    {
                        id: '1-start',
                        label: 'Popular',
                        sort: '{"created":-1}',
                        customData: null,
                        description: 'fghfg',
                        checked: false,
                    },
                    {
                        id: 'newest',
                        label: 'Newest',
                        sort: '{"created":-1}',
                        customData: null,
                        description: 'fgdg dfg',
                        checked: false,
                    },
                ],
            },
        ],
        pageNumber: 1,
        pages: 1,
    };

    getFilters(): Observable<any> {
        return of(MockFrontendService.MOCK_FILTERS_PAGE);
    }

    getSorts(): Observable<any> {
        return of(MockFrontendService.MOCK_SORTS_PAGE);
    }
}

export class MockSiteConfigService {
    static PAGE_CONFIG = {
        title: 'string',
        tagline: 'string',
        metaTags: [],
        favicon: {
            href: 'string',
            type: 'string',
        },
    };

    getSiteConfigAsObservable(): Observable<any> {
        return of(MockSiteConfigService.PAGE_CONFIG);
    }

    initSiteConfiguration(config: any): void {
        // do nothing.
    }
}

export class MockTitleService {
    setSpecialTitle(): void {
        // do nothing.
    }
}

export class MockAuthenticationService {
    tryLoginByRefreshToken(): Observable<any> {
        return of('1');
    }

    initCsrf(): Observable<any> {
        return of('1');
    }
}

@Component({
    selector: 'oc-dropdown',
    template: '',
})
export class MockDropdownComponent {
    @Input() selected: any;
    @Input() title: string = 'Sort by';
    @Input() options: any[];
    @Output() readonly selectedChange: EventEmitter<any> = new EventEmitter<any>();
}

@Component({
    selector: 'oc-app-short-info',
    template: '',
})
export class MockAppShortInfoComponent {
    @Input() app: any;
    @Input() priceModelIndex: number = 0;
    @Input() customDropdown: TemplateRef<any>;
    @Input() defaultAppIcon: string = 'assets/angular-common-components/standard-app-icon.svg';
    @Output() readonly clickByAppCard: EventEmitter<any> = new EventEmitter<any>();
}

@Directive({
    selector: 'infiniteScroll',
})
export class MockInfiniteScrollDirective {
    @Output() readonly scrolled: EventEmitter<any> = new EventEmitter<any>();
}

@Directive({
    selector: 'ngbDropdown',
})
export class MockNgbDropdownDirective {
    @Input() placement: string = '';
}

@Directive({
    selector: 'ngbDropdownToggle',
})
export class MockNgbDropdownToggleDirective {}

@Directive({
    selector: 'ngbDropdownMenu',
})
export class MockNgbDropdownMenuDirective {}

@Directive({
    selector: 'ngbDropdownItem',
})
export class MockNgbDropdownItemDirective {}

export class MockNgbModalRef {
    result = new Promise((resolve, reject) => {
        this.resolve = resolve;
        this.reject = reject;
    });
    resolve: any;
    reject: any;

    componentInstance: any = {};

    dismiss(): void {
        this.removeActiveModal();
        this.reject();
    }

    close(): void {
        this.removeActiveModal();
        this.resolve();
    }

    private removeActiveModal(): void {
        MockNgbModal.ACTIVE_MODALS.pop();
    }
}

export class MockNgbModal {
    static ACTIVE_MODALS: MockNgbModalRef[] = [];

    open(): any {
        const newModal = new MockNgbModalRef();
        MockNgbModal.ACTIVE_MODALS.push(newModal);
        return newModal;
    }
}

export class MockToastrService {
<<<<<<< HEAD
    success(): void {}

    error(): void {}
=======
    success(): void {
        // do nothing.
    }
    error(): void {
        // do nothing.
    }
>>>>>>> 610e09fc
}

export class MockAuthHolderService {
    static MOCK_HAS_ANY_PERMISSION_RESPONSE = true;

    hasAnyPermission(): boolean {
        return MockAuthHolderService.MOCK_HAS_ANY_PERMISSION_RESPONSE;
    }
}

export class MockUserRoleService {
    static ADMIN_ROLE_ID = 'user-admin';
    static ADMIN_ROLE_NAME = 'Admin';

    static MOCK_USER_ROLES_PAGE = {
        count: 5,
        pages: 1,
        pageNumber: 1,
        list: [
            {
                userRoleId: MockUserRoleService.ADMIN_ROLE_ID,
                name: MockUserRoleService.ADMIN_ROLE_NAME,
                systemDefined: true,
                created: 1614286695577,
                lastUpdated: 1614286695577,
                permissions: [
                    'ORGANIZATIONS.READ',
                    'ORGANIZATIONS.MODIFY',
                    'OWNERSHIPS.READ',
                    'OWNERSHIPS.MODIFY',
                    'REVIEWS.READ',
                    'REVIEWS.CREATE',
                    'REVIEWS.MODIFY',
                    'ACCOUNTS.READ',
                    'ACCOUNTS.MODIFY',
                    'ACCOUNTS.DELETE',
                    'FILES.READ',
                    'FILES.MODIFY',
                    'APPS.READ',
                    'FORMS.READ',
                    'FORM_SUBMISSIONS.READ',
                    'FORM_SUBMISSIONS.MODIFY',
                    'REQUESTS.READ',
                    'REQUESTS.CREATE',
                    'REQUESTS.MODIFY',
                    'REQUESTS.DELETE',
                    'REQUESTS.MODERATE',
                    'REVIEWS.DELETE',
                ],
            },
            {
                userRoleId: 'user-viewer',
                created: 1614286695577,
                lastUpdated: 1614286695577,
                name: 'Viewer',
                permissions: [
                    'ORGANIZATIONS.READ',
                    'OWNERSHIPS.READ',
                    'REVIEWS.READ',
                    'ACCOUNTS.READ',
                    'FILES.READ',
                    'APPS.READ',
                    'FORMS.READ',
                    'FORM_SUBMISSIONS.READ',
                    'REQUESTS.READ',
                ],
                systemDefined: true,
            },
            {
                userRoleId: 'user-custom_user',
                name: 'custom_user',
                systemDefined: false,
                created: 1614685629236,
                lastUpdated: 1627454502249,
                permissions: [
                    'APPS.READ',
                    'REVIEWS.DELETE',
                    'REQUESTS.READ',
                    'REQUESTS.CREATE',
                    'REQUESTS.MODIFY',
                    'REQUESTS.MODERATE',
                    'REQUESTS.DELETE',
                    'OWNERSHIPS.READ',
                    'OWNERSHIPS.MODIFY',
                    'ORGANIZATIONS.READ',
                    'ACCOUNTS.READ',
                    'FILES.READ',
                    'FILES.MODIFY',
                    'FORMS.READ',
                    'FORM_SUBMISSIONS.READ',
                    'FORM_SUBMISSIONS.MODIFY',
                ],
            },
            {
                userRoleId: 'user-review-permissions',
                name: 'Review Permissions',
                systemDefined: false,
                created: 1625816708480,
                lastUpdated: 1627017170171,
                permissions: [
                    'APPS.CREATE',
                    'REVIEWS.READ',
                    'REVIEWS.CREATE',
                    'REVIEWS.MODIFY',
                    'REVIEWS.DELETE',
                    'REQUESTS.CREATE',
                    'REQUESTS.MODIFY',
                    'REQUESTS.MODERATE',
                    'REQUESTS.DELETE',
                    'OWNERSHIPS.CREATE',
                    'OWNERSHIPS.MODIFY',
                    'ORGANIZATIONS.CREATE',
                    'ORGANIZATIONS.MODIFY',
                    'ACCOUNTS.CREATE',
                    'ACCOUNTS.MODIFY',
                    'ACCOUNTS.DELETE',
                    'FILES.CREATE',
                    'FILES.MODIFY',
                    'FORMS.CREATE',
                    'FORM_SUBMISSIONS.CREATE',
                    'FORM_SUBMISSIONS.MODIFY',
                ],
            },
            {
                userRoleId: 'user-form-submission-modify',
                name: 'Form Submission Modify',
                systemDefined: false,
                created: 1635164714417,
                lastUpdated: 1637575016675,
                permissions: ['ACCOUNTS.READ', 'FILES.READ', 'FORMS.READ', 'FORM_SUBMISSIONS.READ'],
            },
        ],
    };

    getUserRoles(): Observable<any> {
        return of(MockUserRoleService.MOCK_USER_ROLES_PAGE);
    }
}

export class MockInviteUserService {
    userInvites: MockPagination<InviteUserModel>;

    constructor(userInvites?: InviteUserModel[]) {
        this.userInvites = new MockPagination<InviteUserModel>(userInvites);
    }

    sendUserInvite(): Observable<any> {
        return of(1);
    }

    deleteUserInvite(inviteId: string): Observable<any> {
        return of({});
    }

    getUserInvites(pageNumber?: number, limit?: number, sort?: string, query?: string): Observable<Page<InviteUserModel>> {
        return of(this.userInvites.getByPaginate(pageNumber, limit));
    }
}

export class MockUserAccountService {
    currentUserAccount: UserAccount;
    otherUserAccounts: MockPagination<UserAccount>;

    constructor(currentUserAccount: UserAccount, otherUserAccounts: UserAccount[]) {
        this.currentUserAccount = currentUserAccount;
        this.otherUserAccounts = new MockPagination([currentUserAccount, ...(otherUserAccounts || [])]);
    }

    getUserAccount(): Observable<UserAccount> {
        return of(this.currentUserAccount);
    }

    getUserAccounts(pageNumber?: number, limit?: number, sort?: string, query?: string): Observable<Page<UserAccount>> {
        return of(this.otherUserAccounts.getByPaginate(pageNumber, limit));
    }

    updateUserAccountFieldsForAnotherUser(userAccountId: string, skipTypeValidation: boolean, body: any): Observable<UserAccount> {
        return of({} as UserAccount);
    }

    updateUserAccount(accountData: any): Observable<any> {
        return of('1').pipe(observeOn(asyncScheduler));
    }

    deleteUserAccount(userAccountId: string): Observable<any> {
        return of({});
    }

    deleteCurrentUserAccount(): Observable<any> {
        return of({});
    }
}

export class MockUsersService {
    static MOCK_USER_COMPANY_RESPONSE = {
        userId: '644d352b-7be2-4b3e-8ee3-967f89d2bef0',
        accountCount: 1,
        created: 1640798413377,
        customData: {},
        name: 'weyen25008@ehstock.com',
        type: 'default',
        ownedApps: [
            {
                appId: '600eef7a7ec0f53371d1caab',
                userId: '644d352b-7be2-4b3e-8ee3-967f89d2bef0',
                date: 1640798459500,
                developerId: '49f5edfb-d7c0-46a5-800c-b371e00840e4',
                expires: 1643476998869,
                model: {
                    license: 'single',
                    feePayer: 'marketplace',
                    billingPeriod: 'monthly',
                    modelId: '600eef7a7ec0f53371d1caa9',
                    price: 400,
                    commission: 0,
                    currency: 'USD',
                    modelType: null,
                    type: 'recurring',
                    trial: 0,
                    billingPeriodUnit: 1,
                },
                ownershipId: '61cc98fb2d13e52f69319dc4',
                ownershipStatus: 'cancelled',
                ownershipType: 'subscription',
                productKey: '60UF0-NSKZP-U5C2H-8Z1P6-2D8Q5',
                trialType: null,
                type: null,
            },
        ],
    };

    static MOCK_USER_TYPE_DEFINITION_RESPONSE = {
        userTypeId: 'default',
        createdDate: 1614619741673,
        description: null,
        label: 'Default',
        fields: [
            {
                attributes: {
                    maxChars: null,
                    required: true,
                    minChars: null,
                },
                id: 'name',
                label: 'Company',
                type: 'text',
            },
        ],
    };

    getUserCompany(): Observable<any> {
        return of(MockUsersService.MOCK_USER_COMPANY_RESPONSE);
    }

    getUserTypeDefinition(): Observable<any> {
        return of(MockUsersService.MOCK_USER_TYPE_DEFINITION_RESPONSE);
    }

    updateUserCompany(): Observable<any> {
        return of(1).pipe(observeOn(asyncScheduler));
    }
}

@Component({
    selector: 'app-page-title',
    template: '',
})
export class MockPageTitleComponent {
    @Input() pageTitle: string;
    @Input() navigateText: string;
    @Input() buttonText: string;
    @Output() readonly navigateClick: EventEmitter<void> = new EventEmitter<void>();
    @Output() readonly buttonClick: EventEmitter<void> = new EventEmitter<void>();
}

@Component({
    selector: 'app-company-details',
    template: '',
})
export class MockCompanyDetailsComponent {}

@Component({
    selector: 'app-management',
    template: '',
})
export class MockManagementComponent {}

export class MockModalInviteUserModel {}

@Component({
    selector: 'oc-invite-modal',
    template: '',
})
export class MockInviteModalComponent {
    @Input() modalData: any;
    @Input() formId: any = null;
    formConfig: any = {};
    formGroup: any;
    formData: any;
    inProcess = false;
}

@Directive({
    selector: '[appPermissions]',
})
export class MockPermissionDirective {
    @Input('appPermissions') permission: Permission[];
}

@Component({
    selector: 'oc-form',
    template: '',
})
export class MockFormComponent {
    @Input() formJsonData: any;
    @Input() showButton: boolean = true;
    @Input() buttonPosition: 'center' | 'left' | 'right' | 'justify' = 'left';
    @Input() successButtonText: string = 'Submit';
    @Input() labelPosition: 'top' | 'left' | 'right' = 'top';
    @Input() process: boolean = false;
    @Input() generatedForm: any;
    @Output() readonly formSubmitted: EventEmitter<any> = new EventEmitter();
    @Output() readonly cancelSubmit: EventEmitter<void> = new EventEmitter();
    @Output() readonly formDataUpdated: EventEmitter<any> = new EventEmitter();
    @Output() readonly isFormInvalid: EventEmitter<boolean> = new EventEmitter();
    @Output() readonly createdForm: EventEmitter<any> = new EventEmitter();
    @Input() displayType: any = 'page';
    @Input() additionalButton: TemplateRef<any>;
    @Input() currentStep: number = 1;
    @Input() maxStepsToShow: number = 0;
    @Input() formId: any = null;
    @Output() readonly currentStepChange = new EventEmitter<number>();
    @Input() showSubmitButton: boolean = true;
    @Input() showGroupHeading: boolean = true;
    @Input() showGroupDescription: boolean = true;
    @Input() showProgressBar: boolean = true;
    @Input() setFormErrors: boolean = false;
}

export class MockTypeMapperUtils {
    static injectDefaultValues(): any {
        return [];
    }

    static normalizeOptions(): any {
        return [];
    }

    static buildDataForSaving(): any {
        return {};
    }

    static createFormConfig(): any {
        return {};
    }

    static mergeTwoData(): any {
        return {};
    }
}

@Component({
    selector: 'oc-signup-custom',
    template: '',
})
export class MockSignupCustom {
    @Input() loginUrl: string;
    @Input() signupUrl: string;
    @Input() activationUrl: string;
    @Input() termsUrl: string;
    @Input() policyUrl: string;
    @Input() companyLogoUrl: string;
    @Input() process: boolean = false;
    @Input() forgotPasswordDoneUrl: string;
    @Input() showSignupFeedbackPage: boolean = false;
    @Input() showLoginLink: boolean = true;
    @Input() formConfigsLoading: boolean = true;
    @Input() formConfigs: any[];
    @Input() defaultTypeLabelText = 'Type';
    @Input() customTermsDescription: TemplateRef<any>;
    @Input() headingTag: string = 'h1';
    @Input() headingInvitationText: string = 'Enter your personal details below';
    @Input() formId: any = 'signupCustom';
    @Input() customFormTemplate: TemplateRef<any>;
    @Output() readonly showSignupFeedbackPageChange = new EventEmitter<boolean>();
    @Output() readonly resultUserData = new EventEmitter<any>();
}

@Component({
    selector: 'oc-resend-activation',
    template: '',
})
export class MockResendActivation {
    @Input() activationModel: any;
    @Input() loginUrl: string;
    @Input() signupUrl: string;
    @Input() companyLogoUrl: string;
    @Input() process: boolean = false;
    @Output() readonly buttonClick = new EventEmitter<any>();
}

export class MockNativeLoginService {
    signup(): Observable<any> {
        return of('1').pipe(observeOn(asyncScheduler));
    }
<<<<<<< HEAD

    activate(): Observable<any> {
        return of(null).pipe(observeOn(asyncScheduler));
=======
    sendActivationCode(): Observable<any> {
        return of('1').pipe(observeOn(asyncScheduler));
>>>>>>> 610e09fc
    }
}

export class MockEditUserTypeService {
    static MOCK_FORM_CONFIGS_RESPONSE = [
        {
            name: 'Default',
            organization: {
                type: 'default',
                typeData: {
                    userTypeId: 'default',
                    fields: [
                        {
                            attributes: {
                                required: false,
                            },
                            id: 'name',
                            label: 'Company Name',
                            type: 'text',
                        },
                    ],
                    createdDate: 1639656055769,
                    description: '',
                    label: 'Default',
                },
                includeFields: ['name', 'customData.company'],
            },
            account: {
                type: 'default',
                typeData: {
                    fields: [
                        {
                            attributes: {
                                required: false,
                            },
                            id: 'name',
                            label: 'Name',
                            type: 'text',
                        },
                        {
                            attributes: {
                                required: true,
                            },
                            id: 'email',
                            label: 'Email',
                            type: 'emailAddress',
                        },
                        {
                            attributes: {
                                required: false,
                            },
                            id: 'username',
                            label: 'Username',
                            type: 'text',
                        },
                    ],
                    createdDate: 1639656055763,
                    description: '',
                    userAccountTypeId: 'default',
                    label: 'Default',
                },
                includeFields: ['name', 'email'],
            },
            fieldsOrder: ['name', 'email', 'org--name', 'password'],
        },
    ];

    injectTypeDataIntoConfigs(): Observable<any> {
        return of(MockEditUserTypeService.MOCK_FORM_CONFIGS_RESPONSE);
    }
}

@Component({
    selector: 'oc-app-table',
    template: '',
})
export class MockAppTableComponent {
    @Input() properties: any;
    @Input() noAppMessage: string = 'You have no apps in your list';
    @Input() menuUrl: string = 'assets/angular-common-components/dots-menu.svg';
    @Input() ascendingSortIcon: string = '';
    @Input() descendingSortIcon: string = '';
    @Input() defaultAppIcon: string = '';
    @Input() activeColumns: any[] = [];
    @Input() modifyColumns: any = {};
    @Input() sortOptions: any;
    @Input() tableBottomRowTemplate: TemplateRef<any>;
    @Input() selectAppFieldByPathConfig: any;
    @Output() readonly menuClicked: EventEmitter<any> = new EventEmitter<any>();
    @Output() readonly pageScrolled: EventEmitter<number> = new EventEmitter<number>();
    @Output() readonly sortChosen: EventEmitter<any> = new EventEmitter<any>();
    @Output() readonly sortOptionsChosen: EventEmitter<any> = new EventEmitter<any>();
}

@Pipe({
    name: 'transactionAmount',
})
export class MockTransactionAmountPipe implements PipeTransform {
    transform(s: string): string {
        return s;
    }
}

export class MockTransactionsService {
    static MOCK_TRANSACTION: Transaction = {
        transactionId: '61d4035a8ebc4e5af2cfdbc6',
        ownershipId: '61d403278ebc4e5af2cfdbb2',
        appId: '61d402ef8ebc4e5af2cfdba2',
        userId: '644d352b-7be2-4b3e-8ee3-967f89d2bef0',
        developerId: '34df9c9f-9257-4334-9462-93d70393a9f3',
        date: 1641284441000,
        invoiceUrl:
            'https://pay.stripe.com/invoice/acct_1KC5ZkC6zKuu5PJY/test_YWNjdF8xS0M1WmtDNnpLdXU1UEpZLF9LdHc4OHhwb1Z4RmU5NERwM2VocFQzaFBGY3FLTGJ30100Zn7mRDfy/pdf',
        recieptUrl:
            'https://pay.stripe.com/receipts/acct_1KC5ZkC6zKuu5PJY/ch_3KE8G4C6zKuu5PJY0QOxir37/rcpt_Ktw8UTDAHQRegzIZK3cqLjGLtVe81Dn',
        amount: 300,
        feeAmount: 39,
        marketplaceAmount: 0,
        developerAmount: 261,
        type: 'payment',
    };
    static MOCK_TRANSACTIONS_LIST = {
        count: 2,
        pages: 1,
        pageNumber: 1,
        list: [{ ...MockTransactionsService.MOCK_TRANSACTION }],
    };

    getTransactionsList(): Observable<any> {
        return of(MockTransactionsService.MOCK_TRANSACTIONS_LIST);
    }
}

@Component({
    selector: 'oc-edit-user-form',
    template: '',
})
export class MockEditUserFormComponent {
    @Input() formConfigs: any[];
    @Input() enableTypesDropdown = false;
    @Input() enablePasswordField = false;
    @Input() enableTermsCheckbox: any;
    @Input() defaultTypeLabelText = 'Type';
    @Input() defaultAccountData: any;
    @Input() defaultOrganizationData: any;
    @Input() defaultEmptyConfigsErrorTemplate: TemplateRef<any>;
    @Input() defaultEmptyConfigsErrorMessage: string = 'There are no forms configured';
    @Input() customTermsDescription: TemplateRef<any>;
    @Input() formId: any = 'editUser';
    @Output() readonly resultFormDataChange = new EventEmitter<any>();
    @Output() readonly createdFormGroup = new EventEmitter<any>();
}

@Component({
    selector: 'app-general-profile',
    template: '',
})
export class MockGeneralProfileComponent {}

@Component({
    selector: 'app-change-password',
    template: '',
})
export class MockChangePasswordComponent {}

@Component({
    selector: 'app-billing',
    template: '',
})
export class MockBillingComponent {}

@Component({
    selector: 'app-billing-history',
    template: '',
})
export class MockBillingHistoryComponent {}

@Component({
    selector: 'app-button-action',
    template: '',
})
export class MockButtonActionComponent {
    @Input() buttonAction: any;
    @Input() appData: any;
    @Input() viewType: string = 'button';
    @Output() readonly updateAppData: EventEmitter<void> = new EventEmitter<void>();
}

export class MockButtonActionService {
    canBeShow(app: any, buttons: any): any {
        return buttons;
    }
}

export class MockLogOutService {
    removeSpecificParamKeyFromTheUrlForSaml2Logout(): void {}
}

// providers
export function mockUserServiceProvider(): Provider {
    return {provide: UsersService, useClass: MockUsersService};
}

export function mockInviteUserServiceProvider(userInvites?: InviteUserModel[]): Provider {
    return {provide: InviteUserService, useFactory: () => new MockInviteUserService(userInvites)};
}

export function mockInviteUserAccountServiceProvider(currentUserAccount: UserAccount, otherUserAccounts: UserAccount[]): Provider {
    return {
        provide: UserAccountService,
        useFactory: () => new MockUserAccountService(currentUserAccount, otherUserAccounts)
    };
}

export function mockUserRoleServiceProvider(): Provider {
    return {provide: UserRoleService, useClass: MockUserRoleService};
}

export function mockToastrService(): Provider {
    return {provide: ToastrService, useClass: MockToastrService};
}<|MERGE_RESOLUTION|>--- conflicted
+++ resolved
@@ -80,13 +80,6 @@
 export class MockNotificationComponent {}
 
 export class MockPrerenderRequestsWatcherService {
-<<<<<<< HEAD
-    setPrerenderStatus(ready: boolean): void {}
-
-    create404MetaTag(): void {}
-
-    remove404MetaTag(): void {}
-=======
     setPrerenderStatus(ready: boolean): void {
         // do nothing.
     }
@@ -96,7 +89,6 @@
     remove404MetaTag(): void {
         // do nothing.
     }
->>>>>>> 610e09fc
 }
 
 @Component({
@@ -278,13 +270,6 @@
 }
 
 export class MockLoadingBarState {
-<<<<<<< HEAD
-    complete(): void {}
-
-    start(): void {}
-
-    stop(): void {}
-=======
     complete(): void {
         // do nothing.
     }
@@ -294,7 +279,6 @@
     stop(): void {
         // do nothing.
     }
->>>>>>> 610e09fc
 }
 
 export class MockLoadingBarService {
@@ -635,18 +619,12 @@
 }
 
 export class MockToastrService {
-<<<<<<< HEAD
-    success(): void {}
-
-    error(): void {}
-=======
     success(): void {
         // do nothing.
     }
     error(): void {
         // do nothing.
     }
->>>>>>> 610e09fc
 }
 
 export class MockAuthHolderService {
@@ -1007,7 +985,6 @@
         return {};
     }
 }
-
 @Component({
     selector: 'oc-signup-custom',
     template: '',
@@ -1052,14 +1029,12 @@
     signup(): Observable<any> {
         return of('1').pipe(observeOn(asyncScheduler));
     }
-<<<<<<< HEAD
+    sendActivationCode(): Observable<any> {
+        return of('1').pipe(observeOn(asyncScheduler));
+    }
 
     activate(): Observable<any> {
         return of(null).pipe(observeOn(asyncScheduler));
-=======
-    sendActivationCode(): Observable<any> {
-        return of('1').pipe(observeOn(asyncScheduler));
->>>>>>> 610e09fc
     }
 }
 
@@ -1260,24 +1235,21 @@
 
 // providers
 export function mockUserServiceProvider(): Provider {
-    return {provide: UsersService, useClass: MockUsersService};
+    return { provide: UsersService, useClass: MockUsersService };
 }
 
 export function mockInviteUserServiceProvider(userInvites?: InviteUserModel[]): Provider {
-    return {provide: InviteUserService, useFactory: () => new MockInviteUserService(userInvites)};
+    return { provide: InviteUserService, useFactory: () => new MockInviteUserService(userInvites) };
 }
 
 export function mockInviteUserAccountServiceProvider(currentUserAccount: UserAccount, otherUserAccounts: UserAccount[]): Provider {
-    return {
-        provide: UserAccountService,
-        useFactory: () => new MockUserAccountService(currentUserAccount, otherUserAccounts)
-    };
+    return { provide: UserAccountService, useFactory: () => new MockUserAccountService(currentUserAccount, otherUserAccounts) };
 }
 
 export function mockUserRoleServiceProvider(): Provider {
-    return {provide: UserRoleService, useClass: MockUserRoleService};
+    return { provide: UserRoleService, useClass: MockUserRoleService };
 }
 
 export function mockToastrService(): Provider {
-    return {provide: ToastrService, useClass: MockToastrService};
+    return { provide: ToastrService, useClass: MockToastrService };
 }