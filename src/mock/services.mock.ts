import { asyncScheduler, Observable, of, Subject } from 'rxjs';
import { Page, SortResponse, Transaction, UserAccount } from '@openchannel/angular-common-services';
import { Filter } from '@openchannel/angular-common-components';
import { observeOn } from 'rxjs/operators';
import { InviteUserModel } from '@openchannel/angular-common-services/lib/model/api/invite-user.model';

class MockPagination<T> {
    private values: T[];
    constructor(values: T[]) {
        this.values = values || [];
    }
    getByPaginate(page: number, size: number): Page<T> {
        const normalizedPageNumber = page || 1; // min page number is 1
        const normalizedSizeNumber = size || 100; // max page size is 100

        let result: T[];
        if (normalizedPageNumber === 1) {
            result = this.values.slice(0, normalizedSizeNumber);
        } else {
            result = this.values.slice(
                normalizedPageNumber * normalizedSizeNumber - 1,
                (normalizedPageNumber + 1) * normalizedSizeNumber - 1,
            );
        }

        return {
            count: this.values.length,
            list: result,
            pages: Math.ceil(this.values.length / normalizedSizeNumber),
            pageNumber: normalizedPageNumber,
        };
    }
}
export class MockManagementModalService {
    openDeleteInviteModal(): Observable<boolean> {
        return null;
    }

    openDeleteCurrentUserAccountModal(): Observable<boolean> {
        return null;
    }

    openDeleteAnotherUserAccountModal(): Observable<boolean> {
        return null;
    }

    openEditUserAccountModal(userAccount: UserAccount): Observable<boolean> {
        return null;
    }

    openEditUserInviteModal(userInvite: UserAccount): Observable<boolean> {
        return null;
    }
}
export class MockFrontendService {
    static MOCK_FILTER_VALUE = {
        id: 'allApps',
        label: 'All Apps',
        sort: '{"randomize":1}',
        description: 'All applications are listed here..',
        query: '{"status.value":"approved"}',
        checked: false,
        values: [],
    };

    static MOCK_FILTERS_PAGE: Page<Filter> = {
        count: 1,
        pageNumber: 1,
        pages: 1,
        list: [
            {
                id: 'collections',
                name: 'Collections',
                description: '',
                values: [
                    MockFrontendService.MOCK_FILTER_VALUE,
                    { ...MockFrontendService.MOCK_FILTER_VALUE, id: 'featured' },
                    { ...MockFrontendService.MOCK_FILTER_VALUE, id: 'popular' },
                    { ...MockFrontendService.MOCK_FILTER_VALUE, id: 'newest' },
                ],
            },
            {
                id: 'categories',
                name: 'Categories',
                description: '',
                values: [
                    { ...MockFrontendService.MOCK_FILTER_VALUE, id: 'analytics' },
                    { ...MockFrontendService.MOCK_FILTER_VALUE, id: 'communication' },
                    { ...MockFrontendService.MOCK_FILTER_VALUE, id: 'customer-support' },
                ],
            },
        ],
    };

    static MOCK_SORTS_PAGE: Page<SortResponse> = {
        count: 1,
        list: [
            {
                id: 'en-us-1',
                name: 'en-us 1',
                description: 'en-us 1 Description',
                values: [
                    {
                        id: '1-start',
                        label: 'Popular',
                        sort: '{"created":-1}',
                        customData: null,
                        description: 'fghfg',
                        checked: false,
                    },
                    {
                        id: 'newest',
                        label: 'Newest',
                        sort: '{"created":-1}',
                        customData: null,
                        description: 'fgdg dfg',
                        checked: false,
                    },
                ],
            },
        ],
        pageNumber: 1,
        pages: 1,
    };

    getFilters(): Observable<any> {
        return of(MockFrontendService.MOCK_FILTERS_PAGE);
    }

    getSorts(): Observable<any> {
        return of(MockFrontendService.MOCK_SORTS_PAGE);
    }
}

export class MockSiteConfigService {
    static PAGE_CONFIG = {
        title: 'string',
        tagline: 'string',
        metaTags: [],
        favicon: {
            href: 'string',
            type: 'string',
        },
    };

    getSiteConfigAsObservable(): Observable<any> {
        return of(MockSiteConfigService.PAGE_CONFIG);
    }

    initSiteConfiguration(config: any): void {
        // do nothing.
    }
}

export class MockTitleService {
    setSpecialTitle(): void {
        // do nothing.
    }
}

export class MockAuthenticationService {
    tryLoginByRefreshToken(): Observable<any> {
        return of('1');
    }

    initCsrf(): Observable<any> {
        return of('1');
    }

    getAuthConfig(): Observable<any> {
        return of('1');
    }

    verifyCode(...args: any): Observable<any> {
        return of({});
    }

    login(...args: any): Observable<any> {
        return of({}).pipe(observeOn(asyncScheduler));
    }
}

export class MockToastrService {
    success(): void {
        // do nothing.
    }
    error(): void {
        // do nothing.
    }
}

export class MockAuthHolderService {
    static MOCK_HAS_ANY_PERMISSION_RESPONSE = true;
    readonly REFRESH_TOKEN_KEY = 'refreshToken';

    userDetails = {
        isSSO: false,
    };

    hasAnyPermission(): boolean {
        return MockAuthHolderService.MOCK_HAS_ANY_PERMISSION_RESPONSE;
    }

    persist(...args: any): void {
        // do nothing
    }

    isLoggedInUser(...args: any): boolean {
        return true;
    }

    refreshToken(): string {
        return this.REFRESH_TOKEN_KEY;
    }
}

export class MockUserRoleService {
    static ADMIN_ROLE_ID = 'user-admin';
    static ADMIN_ROLE_NAME = 'Admin';

    static MOCK_USER_ROLES_PAGE = {
        count: 5,
        pages: 1,
        pageNumber: 1,
        list: [
            {
                userRoleId: MockUserRoleService.ADMIN_ROLE_ID,
                name: MockUserRoleService.ADMIN_ROLE_NAME,
                systemDefined: true,
                created: 1614286695577,
                lastUpdated: 1614286695577,
                permissions: [
                    'ORGANIZATIONS.READ',
                    'ORGANIZATIONS.MODIFY',
                    'OWNERSHIPS.READ',
                    'OWNERSHIPS.MODIFY',
                    'REVIEWS.READ',
                    'REVIEWS.CREATE',
                    'REVIEWS.MODIFY',
                    'ACCOUNTS.READ',
                    'ACCOUNTS.MODIFY',
                    'ACCOUNTS.DELETE',
                    'FILES.READ',
                    'FILES.MODIFY',
                    'APPS.READ',
                    'FORMS.READ',
                    'FORM_SUBMISSIONS.READ',
                    'FORM_SUBMISSIONS.MODIFY',
                    'REQUESTS.READ',
                    'REQUESTS.CREATE',
                    'REQUESTS.MODIFY',
                    'REQUESTS.DELETE',
                    'REQUESTS.MODERATE',
                    'REVIEWS.DELETE',
                ],
            },
            {
                userRoleId: 'user-viewer',
                created: 1614286695577,
                lastUpdated: 1614286695577,
                name: 'Viewer',
                permissions: [
                    'ORGANIZATIONS.READ',
                    'OWNERSHIPS.READ',
                    'REVIEWS.READ',
                    'ACCOUNTS.READ',
                    'FILES.READ',
                    'APPS.READ',
                    'FORMS.READ',
                    'FORM_SUBMISSIONS.READ',
                    'REQUESTS.READ',
                ],
                systemDefined: true,
            },
            {
                userRoleId: 'user-custom_user',
                name: 'custom_user',
                systemDefined: false,
                created: 1614685629236,
                lastUpdated: 1627454502249,
                permissions: [
                    'APPS.READ',
                    'REVIEWS.DELETE',
                    'REQUESTS.READ',
                    'REQUESTS.CREATE',
                    'REQUESTS.MODIFY',
                    'REQUESTS.MODERATE',
                    'REQUESTS.DELETE',
                    'OWNERSHIPS.READ',
                    'OWNERSHIPS.MODIFY',
                    'ORGANIZATIONS.READ',
                    'ACCOUNTS.READ',
                    'FILES.READ',
                    'FILES.MODIFY',
                    'FORMS.READ',
                    'FORM_SUBMISSIONS.READ',
                    'FORM_SUBMISSIONS.MODIFY',
                ],
            },
            {
                userRoleId: 'user-review-permissions',
                name: 'Review Permissions',
                systemDefined: false,
                created: 1625816708480,
                lastUpdated: 1627017170171,
                permissions: [
                    'APPS.CREATE',
                    'REVIEWS.READ',
                    'REVIEWS.CREATE',
                    'REVIEWS.MODIFY',
                    'REVIEWS.DELETE',
                    'REQUESTS.CREATE',
                    'REQUESTS.MODIFY',
                    'REQUESTS.MODERATE',
                    'REQUESTS.DELETE',
                    'OWNERSHIPS.CREATE',
                    'OWNERSHIPS.MODIFY',
                    'ORGANIZATIONS.CREATE',
                    'ORGANIZATIONS.MODIFY',
                    'ACCOUNTS.CREATE',
                    'ACCOUNTS.MODIFY',
                    'ACCOUNTS.DELETE',
                    'FILES.CREATE',
                    'FILES.MODIFY',
                    'FORMS.CREATE',
                    'FORM_SUBMISSIONS.CREATE',
                    'FORM_SUBMISSIONS.MODIFY',
                ],
            },
            {
                userRoleId: 'user-form-submission-modify',
                name: 'Form Submission Modify',
                systemDefined: false,
                created: 1635164714417,
                lastUpdated: 1637575016675,
                permissions: ['ACCOUNTS.READ', 'FILES.READ', 'FORMS.READ', 'FORM_SUBMISSIONS.READ'],
            },
        ],
    };

    getUserRoles(): Observable<any> {
        return of(MockUserRoleService.MOCK_USER_ROLES_PAGE);
    }
}

export class MockUserAccountTypesService {
    getUserAccountType(type: any): Observable<any> {
        return of(1);
    }
}

export class MockInviteUserService {
    userInvites: MockPagination<InviteUserModel>;

    mockInviteUserModelGoodResponse = {
        userInviteId: '123123wwq2131',
        userInviteTemplateId: '123123wwq2131',
        userId: '123123wwq2131',
        userAccountId: '123123wwq2131',
        email: '123',
        expireDate: 2133123123,
        expireSeconds: 2133123123132,
        createdDate: 2133123123132,
        subject: '123',
        body: '123',
        name: '123',
        type: '123',
        customData: '123',
        token: '123',
        lastSent: 2133123123132,
        roles: ['user'],
        permissions: ['user'],
    };

    constructor(userInvites?: InviteUserModel[]) {
        this.userInvites = new MockPagination<InviteUserModel>(userInvites);
    }

    sendUserInvite(): Observable<any> {
        return of(1);
    }

    deleteUserInvite(inviteId: string): Observable<any> {
        return of({});
    }

    getUserInvites(pageNumber?: number, limit?: number, sort?: string, query?: string): Observable<Page<InviteUserModel>> {
        return of(this.userInvites.getByPaginate(pageNumber, limit));
    }

    getUserInviteInfoByToken(userToken: string): Observable<any> {
        return of(this.mockInviteUserModelGoodResponse);
    }
}

export class MockUserAccountService {
    currentUserAccount: UserAccount;
    otherUserAccounts: MockPagination<UserAccount>;

    constructor(currentUserAccount: UserAccount, otherUserAccounts: UserAccount[]) {
        this.currentUserAccount = currentUserAccount;
        this.otherUserAccounts = new MockPagination([currentUserAccount, ...(otherUserAccounts || [])]);
    }

    getUserAccount(): Observable<UserAccount> {
        return of(this.currentUserAccount);
    }

    getUserAccounts(pageNumber?: number, limit?: number, sort?: string, query?: string): Observable<Page<UserAccount>> {
        return of(this.otherUserAccounts.getByPaginate(pageNumber, limit));
    }

    updateUserAccountFieldsForAnotherUser(userAccountId: string, skipTypeValidation: boolean, body: any): Observable<UserAccount> {
        return of({} as UserAccount);
    }

    updateUserAccount(accountData: any): Observable<any> {
        return of('1').pipe(observeOn(asyncScheduler));
    }

    deleteUserAccount(userAccountId: string): Observable<any> {
        return of({});
    }

    deleteCurrentUserAccount(): Observable<any> {
        return of({});
    }
}

export class MockUsersService {
    static MOCK_USER_COMPANY_RESPONSE = {
        userId: '644d352b-7be2-4b3e-8ee3-967f89d2bef0',
        accountCount: 1,
        created: 1640798413377,
        customData: {},
        name: 'weyen25008@ehstock.com',
        type: 'default',
        ownedApps: [
            {
                appId: '600eef7a7ec0f53371d1caab',
                userId: '644d352b-7be2-4b3e-8ee3-967f89d2bef0',
                date: 1640798459500,
                developerId: '49f5edfb-d7c0-46a5-800c-b371e00840e4',
                expires: 1643476998869,
                model: {
                    license: 'single',
                    feePayer: 'marketplace',
                    billingPeriod: 'monthly',
                    modelId: '600eef7a7ec0f53371d1caa9',
                    price: 400,
                    commission: 0,
                    currency: 'USD',
                    modelType: null,
                    type: 'recurring',
                    trial: 0,
                    billingPeriodUnit: 1,
                },
                ownershipId: '61cc98fb2d13e52f69319dc4',
                ownershipStatus: 'cancelled',
                ownershipType: 'subscription',
                productKey: '60UF0-NSKZP-U5C2H-8Z1P6-2D8Q5',
                trialType: null,
                type: null,
            },
        ],
    };

    static MOCK_USER_TYPE_DEFINITION_RESPONSE = {
        userTypeId: 'default',
        createdDate: 1614619741673,
        description: null,
        label: 'Default',
        fields: [
            {
                attributes: {
                    maxChars: null,
                    required: true,
                    minChars: null,
                },
                id: 'name',
                label: 'Company',
                type: 'text',
            },
        ],
    };

    getUserCompany(): Observable<any> {
        return of(MockUsersService.MOCK_USER_COMPANY_RESPONSE);
    }

    getUserTypeDefinition(): Observable<any> {
        return of(MockUsersService.MOCK_USER_TYPE_DEFINITION_RESPONSE);
    }

    updateUserCompany(): Observable<any> {
        return of(1).pipe(observeOn(asyncScheduler));
    }
}

export class MockPrerenderRequestsWatcherService {
    setPrerenderStatus(ready: boolean): void {
        // do nothing.
    }
    create404MetaTag(): void {
        // do nothing.
    }
    remove404MetaTag(): void {
        // do nothing.
    }
}

export class MockLoadingBarState {
    complete(): void {
        // do nothing.
    }
    start(): void {
        // do nothing.
    }
    stop(): void {
        // do nothing.
    }
}

export class MockLoadingBarService {
    useRef(): MockLoadingBarState {
        return new MockLoadingBarState();
    }
}

export class MockAppsService {
    static MOCK_APP = {
        allow: {},
        access: [],
        created: 1639656082091,
        rating: 425,
        restrict: {},
        submittedDate: 1639656081882,
        type: 'downloadable',
        version: 1,
        lastUpdated: 1639656081714,
        name: 'API Plus Connect',
        attributes: {},
        customData: {
            summary: '',
            images: [],
            description: '',
            categories: ['Developer Tools', 'File Management'],
        },
        developerId: 'erp-above',
        isLive: true,
        reviewCount: 2,
        appId: '61bb2a918e9d83275b715c7b',
        model: [
            {
                license: 'single',
                modelId: '61bb2a918e9d83275b715c79',
                price: 0,
                currency: 'USD',
                modelType: null,
                type: 'free',
                trial: 0,
            },
        ],
        safeName: ['api-plus-connect'],
        status: {
            lastUpdated: 1639656081951,
            reason: '',
            modifiedBy: 'administrator',
            value: 'approved',
        },
    };

    static MOCK_APPS_PAGE = {
        count: 1,
        pages: 1,
        pageNumber: 1,
        list: [MockAppsService.MOCK_APP, MockAppsService.MOCK_APP, MockAppsService.MOCK_APP],
    };

    getApps(): Observable<any> {
        return of(MockAppsService.MOCK_APPS_PAGE);
    }
<<<<<<< HEAD

    searchApp(): Observable<any> {
=======
    getAppBySafeName(...args: any): Observable<any> {
>>>>>>> 91575706
        return of('1');
    }
}

export class MockCmsContentService {
    getContentDefault(): any {
        return of('1');
    }

    getContentFromAPI(): Observable<any> {
        return of('1');
    }

    getContentByPaths(...args: any): Observable<any> {
        return of(args);
    }
}

export class MockTypeMapperUtils {
    static injectDefaultValues(): any {
        return [];
    }

    static normalizeOptions(): any {
        return [];
    }

    static buildDataForSaving(): any {
        return {};
    }

    static createFormConfig(): any {
        return {};
    }

    static mergeTwoData(): any {
        return {};
    }
}

export class MockNativeLoginService {
    signup(): Observable<any> {
        return of('1').pipe(observeOn(asyncScheduler));
    }

    changePassword(): Observable<any> {
        return of('1').pipe(observeOn(asyncScheduler));
    }

    signupByInvite(): Observable<any> {
        return of('1').pipe(observeOn(asyncScheduler));
    }

    sendActivationCode(): Observable<any> {
        return of('1').pipe(observeOn(asyncScheduler));
    }

    signIn(...args: any): Observable<any> {
        return of({});
    }

    activate(): Observable<any> {
        return of(null).pipe(observeOn(asyncScheduler));
    }

    resetPassword(): Observable<any> {
        return of('1').pipe(observeOn(asyncScheduler));
    }
    sendResetCode(): Observable<any> {
        return of('1').pipe(observeOn(asyncScheduler));
    }
}

export class MockEditUserTypeService {
    static MOCK_FORM_CONFIGS_RESPONSE = [
        {
            name: 'Default',
            organization: {
                type: 'default',
                typeData: {
                    userTypeId: 'default',
                    fields: [
                        {
                            attributes: {
                                required: false,
                            },
                            id: 'name',
                            label: 'Company Name',
                            type: 'text',
                        },
                    ],
                    createdDate: 1639656055769,
                    description: '',
                    label: 'Default',
                },
                includeFields: ['name', 'customData.company'],
            },
            account: {
                type: 'default',
                typeData: {
                    fields: [
                        {
                            attributes: {
                                required: false,
                            },
                            id: 'name',
                            label: 'Name',
                            type: 'text',
                        },
                        {
                            attributes: {
                                required: true,
                            },
                            id: 'email',
                            label: 'Email',
                            type: 'emailAddress',
                        },
                        {
                            attributes: {
                                required: false,
                            },
                            id: 'username',
                            label: 'Username',
                            type: 'text',
                        },
                    ],
                    createdDate: 1639656055763,
                    description: '',
                    userAccountTypeId: 'default',
                    label: 'Default',
                },
                includeFields: ['name', 'email'],
            },
            fieldsOrder: ['name', 'email', 'org--name', 'password'],
        },
    ];

    injectTypeDataIntoConfigs(): Observable<any> {
        return of(MockEditUserTypeService.MOCK_FORM_CONFIGS_RESPONSE);
    }
}

export class MockTransactionsService {
    static MOCK_TRANSACTION: Transaction = {
        transactionId: '61d4035a8ebc4e5af2cfdbc6',
        ownershipId: '61d403278ebc4e5af2cfdbb2',
        appId: '61d402ef8ebc4e5af2cfdba2',
        userId: '644d352b-7be2-4b3e-8ee3-967f89d2bef0',
        developerId: '34df9c9f-9257-4334-9462-93d70393a9f3',
        date: 1641284441000,
        invoiceUrl:
            'https://pay.stripe.com/invoice/acct_1KC5ZkC6zKuu5PJY/test_YWNjdF8xS0M1WmtDNnpLdXU1UEpZLF9LdHc4OHhwb1Z4RmU5NERwM2VocFQzaFBGY3FLTGJ30100Zn7mRDfy/pdf',
        recieptUrl:
            'https://pay.stripe.com/receipts/acct_1KC5ZkC6zKuu5PJY/ch_3KE8G4C6zKuu5PJY0QOxir37/rcpt_Ktw8UTDAHQRegzIZK3cqLjGLtVe81Dn',
        amount: 300,
        feeAmount: 39,
        marketplaceAmount: 0,
        developerAmount: 261,
        type: 'payment',
    };
    static MOCK_TRANSACTIONS_LIST = {
        count: 2,
        pages: 1,
        pageNumber: 1,
        list: [{ ...MockTransactionsService.MOCK_TRANSACTION }],
    };

    getTransactionsList(): Observable<any> {
        return of(MockTransactionsService.MOCK_TRANSACTIONS_LIST);
    }
}

export class MockLoginRequest {
    idToken: string;
    accessToken: string;

    constructor(idToken: string, accessToken: string) {
        this.idToken = idToken;
        this.accessToken = accessToken;
    }
}

export class MockOAuthService {
    events: Subject<any> = new Subject<any>();
    state = {};

    logOut(...args: any): void {
        // do nothing
    }

    loadDiscoveryDocumentAndLogin(...args: any): Promise<any> {
        return Promise.resolve({});
    }

    configure(...args: any): void {
        // do nothing
    }

    getIdToken(): string {
        return '';
    }

    getAccessToken(): string {
        return '';
    }
}

export class MockButtonActionService {
    canBeShow(app: any, buttons: any): any {
        return buttons;
    }
}

export class MockLogOutService {
    removeSpecificParamKeyFromTheUrlForSaml2Logout(): void {
        // do nothing
    }
    logOutAndRedirect(): void {
        // do nothing
    }

    logOut(): Observable<any> {
        return of('1');
    }
}

export class MockAppVersionService {
    getAppByVersion(...args: any): Observable<any> {
        return of('1');
    }
}

export class MockStripeLoaderService {
    loadStripe(): void {
        // do nothing
    }
}

export class MockStripeService {
    getTaxesAndPayment(...args: any): Observable<any> {
        return of('1');
    }

    makePurchase(...args: any): Observable<any> {
        return of('1');
    }
}

export const createMockedBrowserStorage = () => {
    let store = {};

    return {
        getItem(key: string): any {
            return store[key] || null;
        },
        setItem(key: string, value: any): void {
            store[key] = value.toString();
        },
        removeItem(key: string): void {
            delete store[key];
        },
        clear(): void {
            store = {};
        },
    };
};<|MERGE_RESOLUTION|>--- conflicted
+++ resolved
@@ -580,12 +580,11 @@
     getApps(): Observable<any> {
         return of(MockAppsService.MOCK_APPS_PAGE);
     }
-<<<<<<< HEAD
+    getAppBySafeName(...args: any): Observable<any> {
+        return of('1');
+    }
 
     searchApp(): Observable<any> {
-=======
-    getAppBySafeName(...args: any): Observable<any> {
->>>>>>> 91575706
         return of('1');
     }
 }
