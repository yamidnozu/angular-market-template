--- conflicted
+++ resolved
@@ -3,11 +3,8 @@
 import { Filter } from '@openchannel/angular-common-components';
 import { observeOn } from 'rxjs/operators';
 import { InviteUserModel } from '@openchannel/angular-common-services/lib/model/api/invite-user.model';
-<<<<<<< HEAD
 import { StripeLoaderService } from '@core/services/stripe-loader.service';
-=======
 import { Router } from '@angular/router';
->>>>>>> 0ff5b9c7
 
 class MockPagination<T> {
     private values: T[];
