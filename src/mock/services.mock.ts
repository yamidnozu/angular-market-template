--- conflicted
+++ resolved
@@ -1,6 +1,5 @@
-<<<<<<< HEAD
 import { Component, EventEmitter, Input, Output, TemplateRef } from '@angular/core';
-import { asyncScheduler, Observable, of, Subject } from 'rxjs';
+import { asyncScheduler, Observable, of, Subject, throwError } from 'rxjs';
 import { Page, SortResponse, Transaction, UserAccount } from '@openchannel/angular-common-services';
 import {
     ComponentsUserActivationModel,
@@ -12,13 +11,7 @@
     UserGridSortOrder,
     UserSortChosen,
 } from '@openchannel/angular-common-components';
-import { observeOn } from 'rxjs/operators';
-=======
-import { asyncScheduler, Observable, of, Subject, throwError } from 'rxjs';
-import { Page, SortResponse, Transaction, UserAccount } from '@openchannel/angular-common-services';
-import { Filter } from '@openchannel/angular-common-components';
 import { observeOn, catchError } from 'rxjs/operators';
->>>>>>> ba687148
 import { InviteUserModel } from '@openchannel/angular-common-services/lib/model/api/invite-user.model';
 
 class MockPagination<T> {
@@ -48,19 +41,6 @@
         };
     }
 }
-
-// export class MockPrerenderRequestsWatcherService {
-//     setPrerenderStatus(ready: boolean): void {
-//         // do nothing.
-//     }
-//     create404MetaTag(): void {
-//         // do nothing.
-//     }
-//     remove404MetaTag(): void {
-//         // do nothing.
-//     }
-// }
-
 export class MockManagementModalService {
     openDeleteInviteModal(): Observable<boolean> {
         return null;
@@ -672,6 +652,12 @@
 export class MockSvgIconRegistryService {}
 
 export class MockStripeService {
+    getTaxesAndPayment(...args: any): Observable<any> {
+        return of('1');
+    }
+    makePurchase(...args: any): Observable<any> {
+        return of('1');
+    }
     getMarketplaceStripeSettings(): Observable<any> {
         return of({}).pipe(observeOn(asyncScheduler));
     }
@@ -887,22 +873,6 @@
     }
 }
 
-export class MockStripeLoaderService {
-    loadStripe(): void {
-        // do nothing
-    }
-}
-
-export class MockStripeService {
-    getTaxesAndPayment(...args: any): Observable<any> {
-        return of('1');
-    }
-
-    makePurchase(...args: any): Observable<any> {
-        return of('1');
-    }
-}
-
 export class MockAppFormService {
     getForm(): Observable<any> {
         return of(1).pipe(observeOn(asyncScheduler));
@@ -935,7 +905,7 @@
 
 export class MockStatisticService {
     record(): Observable<any> {
-        return of().pipe( catchError(error => throwError(error)));
+        return of().pipe(catchError(error => throwError(error)));
     }
 }
 
