--- conflicted
+++ resolved
@@ -1,17 +1,7 @@
-import { Component, EventEmitter, Input, Output, TemplateRef } from '@angular/core';
-import { asyncScheduler, Observable, of, Subject, throwError } from 'rxjs';
+import { asyncScheduler, Observable, of, Subject } from 'rxjs';
 import { Page, SortResponse, Transaction, UserAccount } from '@openchannel/angular-common-services';
-import {
-    ComponentsUserActivationModel,
-    ComponentsUserGridActionModel,
-    ComponentsUsersGridParametersModel,
-    Filter,
-    HeadingTag,
-    SortField,
-    UserGridSortOrder,
-    UserSortChosen,
-} from '@openchannel/angular-common-components';
-import { observeOn, catchError } from 'rxjs/operators';
+import { Filter } from '@openchannel/angular-common-components';
+import { observeOn } from 'rxjs/operators';
 import { InviteUserModel } from '@openchannel/angular-common-services/lib/model/api/invite-user.model';
 
 class MockPagination<T> {
@@ -71,8 +61,6 @@
     }
 }
 
-<<<<<<< HEAD
-=======
 export class MockMarketMetaTagService {
     getMetaTagsConfig(): any {
         return {};
@@ -99,7 +87,6 @@
     }
 }
 
->>>>>>> 11e80ad5
 export class MockFrontendService {
     static MOCK_FILTER_VALUE = {
         id: 'allApps',
@@ -933,33 +920,11 @@
     }
 }
 
-<<<<<<< HEAD
-export class MockAppVersionService {
-    getAppByVersion(...args: any): Observable<any> {
-=======
-export class MockStripeLoaderService {
-    loadStripe(): void {
-        // do nothing
-    }
-}
-
-export class MockStripeService {
-    getTaxesAndPayment(...args: any): Observable<any> {
-        return of('1');
-    }
-
-    makePurchase(...args: any): Observable<any> {
->>>>>>> 11e80ad5
-        return of('1');
-    }
-}
-
 export class MockAppFormService {
     getForm(): Observable<any> {
         return of(1).pipe(observeOn(asyncScheduler));
     }
     createFormSubmission(): Observable<any> {
-        console.log('createFormSubmission trigger');
         return of(1).pipe(observeOn(asyncScheduler));
     }
 }
@@ -984,15 +949,6 @@
     }
 }
 
-<<<<<<< HEAD
-export class MockStatisticService {
-    record(): Observable<any> {
-        return of().pipe(catchError(error => throwError(error)));
-    }
-}
-
-=======
->>>>>>> 11e80ad5
 export const createMockedBrowserStorage = () => {
     let store = {};
 
