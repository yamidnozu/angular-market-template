import { asyncScheduler, Observable, of, Subject, throwError } from 'rxjs';
import { Page, SortResponse, Transaction, UserAccount } from '@openchannel/angular-common-services';
import { Filter } from '@openchannel/angular-common-components';
import { observeOn, catchError } from 'rxjs/operators';
import { InviteUserModel } from '@openchannel/angular-common-services/lib/model/api/invite-user.model';

class MockPagination<T> {
    private values: T[];
    constructor(values: T[]) {
        this.values = values || [];
    }
    getByPaginate(page: number, size: number): Page<T> {
        const normalizedPageNumber = page || 1; // min page number is 1
        const normalizedSizeNumber = size || 100; // max page size is 100

        let result: T[];
        if (normalizedPageNumber === 1) {
            result = this.values.slice(0, normalizedSizeNumber);
        } else {
            result = this.values.slice(
                normalizedPageNumber * normalizedSizeNumber - 1,
                (normalizedPageNumber + 1) * normalizedSizeNumber - 1,
            );
        }

        return {
            count: this.values.length,
            list: result,
            pages: Math.ceil(this.values.length / normalizedSizeNumber),
            pageNumber: normalizedPageNumber,
        };
    }
}
export class MockManagementModalService {
    openDeleteInviteModal(): Observable<boolean> {
        return null;
    }

    openDeleteCurrentUserAccountModal(): Observable<boolean> {
        return null;
    }

    openDeleteAnotherUserAccountModal(): Observable<boolean> {
        return null;
    }

    openEditUserInviteModal(): Observable<any> {
        return of('1');
    }
    openEditUserAccountModal(): Observable<any> {
        return of('1');
    }
}
export class MockSiteContentService {
    getAllContent(): Observable<any> {
        return of({}).pipe(observeOn(asyncScheduler));
    }

    getSecuritySettings(): Observable<any> {
        return of({}).pipe(observeOn(asyncScheduler));
    }
}

export class MockMarketMetaTagService {
    getMetaTagsConfig(): any {
        return {};
    }

    initDefaultPageDataForAllPages(): { [name: string]: any } {
        return {
            windowUrl: 'url',
        };
    }

    pushSelectedFieldsToTempPageData(): void {
        // do nothing.
    }
}

export class MockStatisticService {
    recordVisitToApp(): Observable<any> {
        return of({}).pipe(observeOn(asyncScheduler));
    }

    record(): Observable<any> {
        return of({}).pipe(observeOn(asyncScheduler));
    }
}

export class MockFrontendService {
    static MOCK_FILTER_VALUE = {
        id: 'allApps',
        label: 'All Apps',
        sort: '{"randomize":1}',
        description: 'All applications are listed here..',
        query: '{"status.value":"approved"}',
        checked: false,
        values: [],
    };

    static MOCK_FILTERS_PAGE: Page<Filter> = {
        count: 1,
        pageNumber: 1,
        pages: 1,
        list: [
            {
                id: 'collections',
                name: 'Collections',
                description: '',
                values: [
                    MockFrontendService.MOCK_FILTER_VALUE,
                    { ...MockFrontendService.MOCK_FILTER_VALUE, id: 'featured' },
                    { ...MockFrontendService.MOCK_FILTER_VALUE, id: 'popular' },
                    { ...MockFrontendService.MOCK_FILTER_VALUE, id: 'newest' },
                ],
            },
            {
                id: 'categories',
                name: 'Categories',
                description: '',
                values: [
                    { ...MockFrontendService.MOCK_FILTER_VALUE, id: 'analytics' },
                    { ...MockFrontendService.MOCK_FILTER_VALUE, id: 'communication' },
                    { ...MockFrontendService.MOCK_FILTER_VALUE, id: 'customer-support' },
                ],
            },
        ],
    };

    static MOCK_SORTS_PAGE: Page<SortResponse> = {
        count: 1,
        list: [
            {
                id: 'en-us-1',
                name: 'en-us 1',
                description: 'en-us 1 Description',
                values: [
                    {
                        id: '1-start',
                        label: 'Popular',
                        sort: '{"created":-1}',
                        customData: null,
                        description: 'fghfg',
                        checked: false,
                    },
                    {
                        id: 'newest',
                        label: 'Newest',
                        sort: '{"created":-1}',
                        customData: null,
                        description: 'fgdg dfg',
                        checked: false,
                    },
                ],
            },
        ],
        pageNumber: 1,
        pages: 1,
    };

    getFilters(): Observable<any> {
        return of(MockFrontendService.MOCK_FILTERS_PAGE).pipe(observeOn(asyncScheduler));
    }

    getSorts(): Observable<any> {
        return of(MockFrontendService.MOCK_SORTS_PAGE);
    }
}

export class MockSiteConfigService {
    static PAGE_CONFIG = {
        title: 'string',
        tagline: 'string',
        metaTags: [],
        favicon: {
            href: 'string',
            type: 'string',
        },
    };

    getSiteConfigAsObservable(): Observable<any> {
        return of(MockSiteConfigService.PAGE_CONFIG);
    }

    initSiteConfiguration(config: any): void {
        // do nothing.
    }
}

export class MockTitleService {
    setSpecialTitle(): void {
        // do nothing.
    }
}

export class MockAuthenticationService {
    tryLoginByRefreshToken(): Observable<any> {
        return of('1');
    }

    initCsrf(): Observable<any> {
        return of('1');
    }

    getAuthConfig(): Observable<any> {
        return of('1');
    }

    verifyCode(...args: any): Observable<any> {
        return of({});
    }

    login(...args: any): Observable<any> {
        return of({}).pipe(observeOn(asyncScheduler));
    }
}

export class MockToastrService {
    success(): void {
        // do nothing.
    }
    error(): void {
        // do nothing.
    }
}

export class MockAuthHolderService {
    static MOCK_HAS_ANY_PERMISSION_RESPONSE = true;
    readonly REFRESH_TOKEN_KEY = 'refreshToken';

    userDetails = {
        isSSO: false,
    };

    hasAnyPermission(): boolean {
        return MockAuthHolderService.MOCK_HAS_ANY_PERMISSION_RESPONSE;
    }

    persist(...args: any): void {
        // do nothing
    }

    isLoggedInUser(...args: any): boolean {
        return true;
    }

    refreshToken(): string {
        return this.REFRESH_TOKEN_KEY;
    }
}

export class MockUserRoleService {
    static ADMIN_ROLE_ID = 'user-admin';
    static ADMIN_ROLE_NAME = 'Admin';

    static MOCK_USER_ROLES_PAGE = {
        count: 5,
        pages: 1,
        pageNumber: 1,
        list: [
            {
                userRoleId: MockUserRoleService.ADMIN_ROLE_ID,
                name: MockUserRoleService.ADMIN_ROLE_NAME,
                systemDefined: true,
                created: 1614286695577,
                lastUpdated: 1614286695577,
                permissions: [
                    'ORGANIZATIONS.READ',
                    'ORGANIZATIONS.MODIFY',
                    'OWNERSHIPS.READ',
                    'OWNERSHIPS.MODIFY',
                    'REVIEWS.READ',
                    'REVIEWS.CREATE',
                    'REVIEWS.MODIFY',
                    'ACCOUNTS.READ',
                    'ACCOUNTS.MODIFY',
                    'ACCOUNTS.DELETE',
                    'FILES.READ',
                    'FILES.MODIFY',
                    'APPS.READ',
                    'FORMS.READ',
                    'FORM_SUBMISSIONS.READ',
                    'FORM_SUBMISSIONS.MODIFY',
                    'REQUESTS.READ',
                    'REQUESTS.CREATE',
                    'REQUESTS.MODIFY',
                    'REQUESTS.DELETE',
                    'REQUESTS.MODERATE',
                    'REVIEWS.DELETE',
                ],
            },
            {
                userRoleId: 'user-viewer',
                created: 1614286695577,
                lastUpdated: 1614286695577,
                name: 'Viewer',
                permissions: [
                    'ORGANIZATIONS.READ',
                    'OWNERSHIPS.READ',
                    'REVIEWS.READ',
                    'ACCOUNTS.READ',
                    'FILES.READ',
                    'APPS.READ',
                    'FORMS.READ',
                    'FORM_SUBMISSIONS.READ',
                    'REQUESTS.READ',
                ],
                systemDefined: true,
            },
            {
                userRoleId: 'user-custom_user',
                name: 'custom_user',
                systemDefined: false,
                created: 1614685629236,
                lastUpdated: 1627454502249,
                permissions: [
                    'APPS.READ',
                    'REVIEWS.DELETE',
                    'REQUESTS.READ',
                    'REQUESTS.CREATE',
                    'REQUESTS.MODIFY',
                    'REQUESTS.MODERATE',
                    'REQUESTS.DELETE',
                    'OWNERSHIPS.READ',
                    'OWNERSHIPS.MODIFY',
                    'ORGANIZATIONS.READ',
                    'ACCOUNTS.READ',
                    'FILES.READ',
                    'FILES.MODIFY',
                    'FORMS.READ',
                    'FORM_SUBMISSIONS.READ',
                    'FORM_SUBMISSIONS.MODIFY',
                ],
            },
            {
                userRoleId: 'user-review-permissions',
                name: 'Review Permissions',
                systemDefined: false,
                created: 1625816708480,
                lastUpdated: 1627017170171,
                permissions: [
                    'APPS.CREATE',
                    'REVIEWS.READ',
                    'REVIEWS.CREATE',
                    'REVIEWS.MODIFY',
                    'REVIEWS.DELETE',
                    'REQUESTS.CREATE',
                    'REQUESTS.MODIFY',
                    'REQUESTS.MODERATE',
                    'REQUESTS.DELETE',
                    'OWNERSHIPS.CREATE',
                    'OWNERSHIPS.MODIFY',
                    'ORGANIZATIONS.CREATE',
                    'ORGANIZATIONS.MODIFY',
                    'ACCOUNTS.CREATE',
                    'ACCOUNTS.MODIFY',
                    'ACCOUNTS.DELETE',
                    'FILES.CREATE',
                    'FILES.MODIFY',
                    'FORMS.CREATE',
                    'FORM_SUBMISSIONS.CREATE',
                    'FORM_SUBMISSIONS.MODIFY',
                ],
            },
            {
                userRoleId: 'user-form-submission-modify',
                name: 'Form Submission Modify',
                systemDefined: false,
                created: 1635164714417,
                lastUpdated: 1637575016675,
                permissions: ['ACCOUNTS.READ', 'FILES.READ', 'FORMS.READ', 'FORM_SUBMISSIONS.READ'],
            },
        ],
    };

    getUserRoles(): Observable<any> {
        return of(MockUserRoleService.MOCK_USER_ROLES_PAGE);
    }
}

export class MockUserAccountTypesService {
    getUserAccountType(type: any): Observable<any> {
        return of(1);
    }
}

export class MockInviteUserService {
    userInvites: MockPagination<InviteUserModel>;

    mockInviteUserModelGoodResponse = {
        userInviteId: '123123wwq2131',
        userInviteTemplateId: '123123wwq2131',
        userId: '123123wwq2131',
        userAccountId: '123123wwq2131',
        email: '123',
        expireDate: 2133123123,
        expireSeconds: 2133123123132,
        createdDate: 2133123123132,
        subject: '123',
        body: '123',
        name: '123',
        type: '123',
        customData: '123',
        token: '123',
        lastSent: 2133123123132,
        roles: ['user'],
        permissions: ['user'],
    };

    constructor(userInvites?: InviteUserModel[]) {
        this.userInvites = new MockPagination<InviteUserModel>(userInvites);
    }

    sendUserInvite(): Observable<any> {
        return of(1);
    }

    deleteUserInvite(inviteId: string): Observable<any> {
        return of({});
    }

    getUserInvites(pageNumber?: number, limit?: number, sort?: string, query?: string): Observable<Page<InviteUserModel>> {
        return of(this.userInvites.getByPaginate(pageNumber, limit));
    }

    getUserInviteInfoByToken(userToken: string): Observable<any> {
        return of(this.mockInviteUserModelGoodResponse);
    }
}

export class MockUserAccountService {
    currentUserAccount: UserAccount;
    otherUserAccounts: MockPagination<UserAccount>;

    constructor(currentUserAccount: UserAccount, otherUserAccounts: UserAccount[]) {
        this.currentUserAccount = currentUserAccount;
        this.otherUserAccounts = new MockPagination([currentUserAccount, ...(otherUserAccounts || [])]);
    }

    getUserAccount(): Observable<UserAccount> {
        return of(this.currentUserAccount);
    }

    getUserAccounts(pageNumber?: number, limit?: number, sort?: string, query?: string): Observable<Page<UserAccount>> {
        return of(this.otherUserAccounts.getByPaginate(pageNumber, limit));
    }

    updateUserAccountFieldsForAnotherUser(userAccountId: string, skipTypeValidation: boolean, body: any): Observable<UserAccount> {
        return of({} as UserAccount);
    }

    updateUserAccount(accountData: any): Observable<any> {
        return of('1').pipe(observeOn(asyncScheduler));
    }

    deleteUserAccount(userAccountId: string): Observable<any> {
        return of({});
    }

    deleteCurrentUserAccount(): Observable<any> {
        return of({});
    }
}

export class MockUsersService {
    static MOCK_USER_COMPANY_RESPONSE = {
        userId: '644d352b-7be2-4b3e-8ee3-967f89d2bef0',
        accountCount: 1,
        created: 1640798413377,
        customData: {},
        name: 'weyen25008@ehstock.com',
        type: 'default',
        ownedApps: [
            {
                appId: '600eef7a7ec0f53371d1caab',
                userId: '644d352b-7be2-4b3e-8ee3-967f89d2bef0',
                date: 1640798459500,
                developerId: '49f5edfb-d7c0-46a5-800c-b371e00840e4',
                expires: 1643476998869,
                model: {
                    license: 'single',
                    feePayer: 'marketplace',
                    billingPeriod: 'monthly',
                    modelId: '600eef7a7ec0f53371d1caa9',
                    price: 400,
                    commission: 0,
                    currency: 'USD',
                    modelType: null,
                    type: 'recurring',
                    trial: 0,
                    billingPeriodUnit: 1,
                },
                ownershipId: '61cc98fb2d13e52f69319dc4',
                ownershipStatus: 'cancelled',
                ownershipType: 'subscription',
                productKey: '60UF0-NSKZP-U5C2H-8Z1P6-2D8Q5',
                trialType: null,
                type: null,
            },
        ],
    };

    static MOCK_USER_TYPE_DEFINITION_RESPONSE = {
        userTypeId: 'default',
        createdDate: 1614619741673,
        description: null,
        label: 'Default',
        fields: [
            {
                attributes: {
                    maxChars: null,
                    required: true,
                    minChars: null,
                },
                id: 'name',
                label: 'Company',
                type: 'text',
            },
        ],
    };

    getUserCompany(): Observable<any> {
        return of(MockUsersService.MOCK_USER_COMPANY_RESPONSE);
    }

    getUserTypeDefinition(): Observable<any> {
        return of(MockUsersService.MOCK_USER_TYPE_DEFINITION_RESPONSE);
    }

    updateUserCompany(): Observable<any> {
        return of(1).pipe(observeOn(asyncScheduler));
    }
}

export class MockPrerenderRequestsWatcherService {
    setPrerenderStatus(ready: boolean): void {
        // do nothing.
    }
    create404MetaTag(): void {
        // do nothing.
    }
    remove404MetaTag(): void {
        // do nothing.
    }
}

export class MockLoadingBarState {
    complete(): void {
        // do nothing.
    }
    start(): void {
        // do nothing.
    }
    stop(): void {
        // do nothing.
    }
}

export class MockLoadingBarService {
    useRef(): MockLoadingBarState {
        return new MockLoadingBarState();
    }
}

export class MockAppsService {
    static MOCK_APP = {
        allow: {},
        access: [],
        created: 1639656082091,
        rating: 425,
        restrict: {},
        submittedDate: 1639656081882,
        type: 'downloadable',
        version: 1,
        lastUpdated: 1639656081714,
        name: 'API Plus Connect',
        attributes: {},
        customData: {
            summary: '',
            images: [],
            description: '',
            categories: ['Developer Tools', 'File Management'],
        },
        developerId: 'erp-above',
        isLive: true,
        reviewCount: 2,
        appId: '61bb2a918e9d83275b715c7b',
        model: [
            {
                license: 'single',
                modelId: '61bb2a918e9d83275b715c79',
                price: 0,
                currency: 'USD',
                modelType: null,
                type: 'free',
                trial: 0,
            },
        ],
        safeName: ['api-plus-connect'],
        status: {
            lastUpdated: 1639656081951,
            reason: '',
            modifiedBy: 'administrator',
            value: 'approved',
        },
    };

    static MOCK_APPS_PAGE = {
        count: 1,
        pages: 1,
        pageNumber: 1,
        list: [MockAppsService.MOCK_APP, MockAppsService.MOCK_APP, MockAppsService.MOCK_APP],
    };

    getApps(): Observable<any> {
        return of(MockAppsService.MOCK_APPS_PAGE);
    }
<<<<<<< HEAD

    getAppBySafeName(): Observable<any> {
        return of(MockAppsService.MOCK_APP);
=======
    getAppBySafeName(...args: any): Observable<any> {
        return of('1');
    }

    searchApp(): Observable<any> {
        return of('1');
>>>>>>> cd913ce8
    }
}

export class MockCmsContentService {
    getContentDefault(): any {
        return of('1');
    }

    getContentFromAPI(): Observable<any> {
        return of('1');
    }

    getContentByPaths(...args: any): Observable<any> {
        return of(args);
    }
}

export class MockTypeMapperUtils {
    static injectDefaultValues(): any {
        return [];
    }

    static normalizeOptions(): any {
        return [];
    }

    static buildDataForSaving(): any {
        return {};
    }

    static createFormConfig(): any {
        return {};
    }

    static mergeTwoData(): any {
        return {};
    }
}

export class MockNativeLoginService {
    signup(): Observable<any> {
        return of('1').pipe(observeOn(asyncScheduler));
    }

    changePassword(): Observable<any> {
        return of('1').pipe(observeOn(asyncScheduler));
    }

    signupByInvite(): Observable<any> {
        return of('1').pipe(observeOn(asyncScheduler));
    }

    sendActivationCode(): Observable<any> {
        return of('1').pipe(observeOn(asyncScheduler));
    }

    signIn(...args: any): Observable<any> {
        return of({});
    }

    activate(): Observable<any> {
        return of(null).pipe(observeOn(asyncScheduler));
    }

    resetPassword(): Observable<any> {
        return of('1').pipe(observeOn(asyncScheduler));
    }
    sendResetCode(): Observable<any> {
        return of('1').pipe(observeOn(asyncScheduler));
    }
}

export class MockEditUserTypeService {
    static MOCK_FORM_CONFIGS_RESPONSE = [
        {
            name: 'Default',
            organization: {
                type: 'default',
                typeData: {
                    userTypeId: 'default',
                    fields: [
                        {
                            attributes: {
                                required: false,
                            },
                            id: 'name',
                            label: 'Company Name',
                            type: 'text',
                        },
                    ],
                    createdDate: 1639656055769,
                    description: '',
                    label: 'Default',
                },
                includeFields: ['name', 'customData.company'],
            },
            account: {
                type: 'default',
                typeData: {
                    fields: [
                        {
                            attributes: {
                                required: false,
                            },
                            id: 'name',
                            label: 'Name',
                            type: 'text',
                        },
                        {
                            attributes: {
                                required: true,
                            },
                            id: 'email',
                            label: 'Email',
                            type: 'emailAddress',
                        },
                        {
                            attributes: {
                                required: false,
                            },
                            id: 'username',
                            label: 'Username',
                            type: 'text',
                        },
                    ],
                    createdDate: 1639656055763,
                    description: '',
                    userAccountTypeId: 'default',
                    label: 'Default',
                },
                includeFields: ['name', 'email'],
            },
            fieldsOrder: ['name', 'email', 'org--name', 'password'],
        },
    ];

    injectTypeDataIntoConfigs(): Observable<any> {
        return of(MockEditUserTypeService.MOCK_FORM_CONFIGS_RESPONSE);
    }
}

export class MockTransactionsService {
    static MOCK_TRANSACTION: Transaction = {
        transactionId: '61d4035a8ebc4e5af2cfdbc6',
        ownershipId: '61d403278ebc4e5af2cfdbb2',
        appId: '61d402ef8ebc4e5af2cfdba2',
        userId: '644d352b-7be2-4b3e-8ee3-967f89d2bef0',
        developerId: '34df9c9f-9257-4334-9462-93d70393a9f3',
        date: 1641284441000,
        invoiceUrl:
            'https://pay.stripe.com/invoice/acct_1KC5ZkC6zKuu5PJY/test_YWNjdF8xS0M1WmtDNnpLdXU1UEpZLF9LdHc4OHhwb1Z4RmU5NERwM2VocFQzaFBGY3FLTGJ30100Zn7mRDfy/pdf',
        recieptUrl:
            'https://pay.stripe.com/receipts/acct_1KC5ZkC6zKuu5PJY/ch_3KE8G4C6zKuu5PJY0QOxir37/rcpt_Ktw8UTDAHQRegzIZK3cqLjGLtVe81Dn',
        amount: 300,
        feeAmount: 39,
        marketplaceAmount: 0,
        developerAmount: 261,
        type: 'payment',
    };
    static MOCK_TRANSACTIONS_LIST = {
        count: 2,
        pages: 1,
        pageNumber: 1,
        list: [{ ...MockTransactionsService.MOCK_TRANSACTION }],
    };

    getTransactionsList(): Observable<any> {
        return of(MockTransactionsService.MOCK_TRANSACTIONS_LIST);
    }
}

export class MockLoginRequest {
    idToken: string;
    accessToken: string;

    constructor(idToken: string, accessToken: string) {
        this.idToken = idToken;
        this.accessToken = accessToken;
    }
}

export class MockAppVersionService {
    getAppByVersion(): Observable<any> {
        return of({}).pipe(observeOn(asyncScheduler));
    }
}

export class MockReviewsService {
    getReviewsByAppId(): Observable<any> {
        return of({ list: [] }).pipe(observeOn(asyncScheduler));
    }

    updateReview(): Observable<any> {
        return of({}).pipe(observeOn(asyncScheduler));
    }

    createReview(): Observable<any> {
        return of({}).pipe(observeOn(asyncScheduler));
    }

    getOneReview(): Observable<any> {
        return of({}).pipe(observeOn(asyncScheduler));
    }

    deleteReview(): Observable<any> {
        return of({}).pipe(observeOn(asyncScheduler));
    }
}

export class MockOAuthService {
    events: Subject<any> = new Subject<any>();
    state = {};

    logOut(...args: any): void {
        // do nothing
    }

    loadDiscoveryDocumentAndLogin(...args: any): Promise<any> {
        return Promise.resolve({});
    }

    configure(...args: any): void {
        // do nothing
    }

    getIdToken(): string {
        return '';
    }

    getAccessToken(): string {
        return '';
    }
}

export class MockButtonActionService {
    canBeShow(app: any, buttons: any): any {
        return buttons;
    }
}

export class MockLogOutService {
    removeSpecificParamKeyFromTheUrlForSaml2Logout(): void {
        // do nothing
    }
    logOutAndRedirect(): void {
        // do nothing
    }

    logOut(): Observable<any> {
        return of('1');
    }
}

export class MockAppVersionService {
    getAppByVersion(...args: any): Observable<any> {
        return of('1');
    }
}

export class MockStripeLoaderService {
    loadStripe(): void {
        // do nothing
    }
}

export class MockStripeService {
    getTaxesAndPayment(...args: any): Observable<any> {
        return of('1');
    }

    makePurchase(...args: any): Observable<any> {
        return of('1');
    }
}

export class MockAppFormService {
    getForm(): Observable<any> {
        return of(1).pipe(observeOn(asyncScheduler));
    }
    createFormSubmission(): Observable<any> {
        console.log('createFormSubmission trigger');
        return of(1).pipe(observeOn(asyncScheduler));
    }
}

export class MockOwnershipService {
    installOwnership(): Observable<any> {
        return of('1');
    }

    uninstallOwnership(): Observable<any> {
        return of('1');
    }
}

export class MockFileUploadDownloadService {
    downloadFileDetails(): Observable<any> {
        return of('1');
    }

    getFileUrl(): Observable<any> {
        return of('1');
    }
}

export class MockStatisticService {
    record(): Observable<any> {
        return of().pipe( catchError(error => throwError(error)));
    }
}

export const createMockedBrowserStorage = () => {
    let store = {};

    return {
        getItem(key: string): any {
            return store[key] || null;
        },
        setItem(key: string, value: any): void {
            store[key] = value.toString();
        },
        removeItem(key: string): void {
            delete store[key];
        },
        clear(): void {
            store = {};
        },
    };
};<|MERGE_RESOLUTION|>--- conflicted
+++ resolved
@@ -615,18 +615,16 @@
     getApps(): Observable<any> {
         return of(MockAppsService.MOCK_APPS_PAGE);
     }
-<<<<<<< HEAD
+    getAppBySafeName(...args: any): Observable<any> {
+        return of('1');
+    }
+
+    searchApp(): Observable<any> {
+        return of('1');
+    }
 
     getAppBySafeName(): Observable<any> {
         return of(MockAppsService.MOCK_APP);
-=======
-    getAppBySafeName(...args: any): Observable<any> {
-        return of('1');
-    }
-
-    searchApp(): Observable<any> {
-        return of('1');
->>>>>>> cd913ce8
     }
 }
 
