--- conflicted
+++ resolved
@@ -1,27 +1,18 @@
 import { Provider } from '@angular/core';
 import {
-<<<<<<< HEAD
-    AppsService, AppVersionService,
-=======
-    AppFormService,
-    AppsService,
-    AppVersionService,
->>>>>>> cd913ce8
+    AppFormService,AppsService, AppVersionService,
     AuthenticationService,
     AuthHolderService,
     FileUploadDownloadService,
     FrontendService,
     InviteUserService,
     NativeLoginService,
-<<<<<<< HEAD
     ReviewsService,
+    OwnershipService,
     SiteConfigService,
     SiteContentService,
-=======
-    OwnershipService,
-    SiteConfigService,
+    StatisticService,
     StripeService,
->>>>>>> cd913ce8
     StatisticService,
     TitleService,
     TransactionsService,
@@ -34,13 +25,10 @@
 import { InviteUserModel } from '@openchannel/angular-common-services/lib/model/api/invite-user.model';
 import { ToastrService } from 'ngx-toastr';
 import {
-<<<<<<< HEAD
-    MockAppsService, MockAppVersionService,
-=======
     MockAppFormService,
     MockAppsService,
     MockAppVersionService,
->>>>>>> cd913ce8
+    MockAppsService, MockAppVersionService,
     MockAuthenticationService,
     MockAuthHolderService,
     MockButtonActionService,
@@ -55,18 +43,14 @@
     MockMarketMetaTagService,
     MockNativeLoginService,
     MockOAuthService,
-<<<<<<< HEAD
     MockReviewsService,
+    MockOwnershipService,
     MockSiteConfigService,
     MockSiteContentService,
     MockStatisticService,
-=======
-    MockOwnershipService,
-    MockSiteConfigService,
     MockStatisticService,
     MockStripeLoaderService,
     MockStripeService,
->>>>>>> cd913ce8
     MockTitleService,
     MockToastrService,
     MockTransactionsService,
@@ -84,11 +68,8 @@
 import { ButtonActionService } from '@features/button-action/button-action.service';
 import { ManagementModalService } from '../app/pages/account-management/my-company/management/management-modal.service';
 import { OAuthService } from 'angular-oauth2-oidc';
-<<<<<<< HEAD
 import { MarketMetaTagService } from '@core/services/meta-tag-service/meta-tag-service.service';
-=======
 import { StripeLoaderService } from '@core/services/stripe-loader.service';
->>>>>>> cd913ce8
 
 export function mockUserServiceProvider(): Provider {
     return { provide: UsersService, useClass: MockUsersService };
@@ -198,7 +179,6 @@
     return { provide: OAuthService, useClass: MockOAuthService };
 }
 
-<<<<<<< HEAD
 export function mockReviewsService(): Provider {
     return { provide: ReviewsService, useClass: MockReviewsService };
 }
@@ -217,7 +197,8 @@
 
 export function mockAppVersionService(): Provider {
     return { provide: AppVersionService, useClass: MockAppVersionService };
-=======
+}
+
 export function mockAppVersionService(): Provider {
     return { provide: AppVersionService, useClass: MockAppVersionService };
 }
@@ -228,5 +209,4 @@
 
 export function mockStripeService(): Provider {
     return { provide: StripeService, useClass: MockStripeService };
->>>>>>> cd913ce8
 }