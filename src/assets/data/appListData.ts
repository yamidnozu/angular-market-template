--- conflicted
+++ resolved
@@ -84,11 +84,7 @@
             ownerships: {'30day': 0, '90day': 0, total: 0},
             reviews: {'30day': 0, '90day': 0, total: 0}
           },
-<<<<<<< HEAD
-        "isLive": true,
-=======
-        isLive: true,
->>>>>>> 40afcb1e
+        isLive: true,
         parent: null,
       },
       {
@@ -169,11 +165,7 @@
             ownerships: {'30day': 0, '90day': 0, total: 0},
             reviews: {'30day': 0, '90day': 0, total: 0}
           },
-<<<<<<< HEAD
-        "isLive": true,
-=======
-        isLive: true,
->>>>>>> 40afcb1e
+        isLive: true,
         parent: null,
       },
       {
@@ -254,11 +246,7 @@
             ownerships: {'30day': 0, '90day': 0, total: 0},
             reviews: {'30day': 0, '90day': 0, total: 0}
           },
-<<<<<<< HEAD
-        "isLive": true,
-=======
-        isLive: true,
->>>>>>> 40afcb1e
+        isLive: true,
         parent: null,
       },
       {
@@ -335,11 +323,7 @@
             ownerships: {'30day': 0, '90day': 0, total: 0},
             reviews: {'30day': 0, '90day': 0, total: 0}
           },
-<<<<<<< HEAD
-        "isLive": true,
-=======
-        isLive: true,
->>>>>>> 40afcb1e
+        isLive: true,
         parent: null,
       },
       {
@@ -417,11 +401,7 @@
             ownerships: {'30day': 0, '90day': 0, total: 0},
             reviews: {'30day': 0, '90day': 0, total: 0}
           },
-<<<<<<< HEAD
-        "isLive": true,
-=======
-        isLive: true,
->>>>>>> 40afcb1e
+        isLive: true,
         parent: null,
       },
       {
@@ -499,11 +479,7 @@
             ownerships: {'30day': 0, '90day': 0, total: 0},
             reviews: {'30day': 0, '90day': 0, total: 0}
           },
-<<<<<<< HEAD
-        "isLive": true,
-=======
-        isLive: true,
->>>>>>> 40afcb1e
+        isLive: true,
         parent: null,
       }
     ]
