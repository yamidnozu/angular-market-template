import { FullAppDataResponse } from '../../app/core/services/apps-services/model/apps-model';

export const appListData: FullAppDataResponse = {
  count: 8,
  pages: 1,
  pageNumber: 1,
  list:
    [
      {
        appId: '5565322ae4b0a70b13a4563b',
        customData:
          {
            summary: 'Automatically set on/off timers...',
            description: 'HPWHs use electricity to move heat...',
            video: 'https://www.youtube.com/watch?v=i73n-LTXPIM',
            icon: 'https://s3.amazonaws.com/cloudexchange-uat/55653202e4b0a70b13a4562d.jpg',
            images:
              [
                'https://s3.amazonaws.com/cloudexchange-uat/55653218e4b0a70b13a45633.jpg',
                'https://s3.amazonaws.com/cloudexchange-uat/55653215e4b0a70b13a45631.jpg'
              ],
            categories:
              [
                'Hot Water',
                'Smart Pump'
              ],
            author: 'Andrea',
            free: true,
            featured: true,
            popular: true
          },
        lastUpdated: 1432695338702,
        version: 1,
        name: 'Hot Water Assist',
        safeName: ['hot-water-assist', 'some-old-name'],
        developerId: '30',
        model:
          [
            {
              type: 'free',
              price: 0,
              trial: 0,
              license: 'single',
              modelId: '1',
              currency: 'USD'
            }
          ],
        access:
          [
            'billing - readonly'
          ],
        restrict:
          {
            own:
              {
                country: ['Canada', 'Mexico']
              },
            view:
              {
                country: ['Canada', 'Mexico']
              }
          },
        allow: {},
        submittedDate: 1432695339005,
        created: 1432695338702,
        attributes: {
          featured: 'yes'
        },
        rating: 200,
        reviewCount: 4,
        status:
          {
            value: 'approved',
            lastUpdated: 1432696823474,
            modifiedBy: 'administrator',
            reason: ''
          },
<<<<<<< HEAD
        "parent": {
          "status": {
            "value": 'approved',
            "lastUpdated": 1432696823474,
            "modifiedBy": "developer",
            "reason": ""
          }
        },
        "statistics":
=======
        statistics:
>>>>>>> 99fd6859
          {
            views: {'30day': 0, '90day': 0, total: 0},
            downloads: {'30day': 0, '90day': 0, total: 0},
            developerSales: {'30day': 0, '90day': 0, total: 0},
            totalSales: {'30day': 0, '90day': 0, total: 0},
            ownerships: {'30day': 0, '90day': 0, total: 0},
            reviews: {'30day': 0, '90day': 0, total: 0}
          },
        isLive: true,
        parent: null,
      },
      {
        appId: '5565322ae4b0a70b13a3763b',
        customData:
          {
            summary: 'Automatically set on/off timers...',
            description: 'HPWHs use electricity to move heat...',
            video: 'https://www.youtube.com/watch?v=i73n-LTXPIM',
            icon: 'https://s3.amazonaws.com/cloudexchange-uat/55653202e4b0a70b13a4562d.jpg',
            images:
              [
                'https://s3.amazonaws.com/cloudexchange-uat/55653218e4b0a70b13a45633.jpg',
                'https://s3.amazonaws.com/cloudexchange-uat/55653215e4b0a70b13a45631.jpg'
              ],
            categories:
              [
                'Hot Water',
                'Smart Pump'
              ],
            author: 'Andrea',
            free: true,
            featured: true,
            popular: true
          },
        lastUpdated: 1432695338702,
        version: 1,
        name: 'Test App',
        safeName: ['hot-water-assist', 'some-old-name'],
        developerId: '30',
        model:
          [
            {
              type: 'free',
              price: 0,
              trial: 0,
              license: 'single',
              modelId: '1',
              currency: 'USD'
            }
          ],
        access:
          [
            'billing - readonly'
          ],
        restrict:
          {
            own:
              {
                country: ['Canada', 'Mexico']
              },
            view:
              {
                country: ['Canada', 'Mexico']
              }
          },
        allow: {},
        submittedDate: 1432695339005,
        created: 1432695338702,
        attributes: {
          featured: 'yes'
        },
        rating: 400,
        reviewCount: 10,
        status:
          {
            value: 'approved',
            lastUpdated: 1432696823474,
            modifiedBy: 'administrator',
            reason: ''
          },
<<<<<<< HEAD
        "parent": {
          "status": {
            "value": 'approved',
            "lastUpdated": 1432696823474,
            "modifiedBy": "developer",
            "reason": ""
          }
        },
        "statistics":
=======
        statistics:
>>>>>>> 99fd6859
          {
            views: {'30day': 0, '90day': 0, total: 0},
            downloads: {'30day': 0, '90day': 0, total: 0},
            developerSales: {'30day': 0, '90day': 0, total: 0},
            totalSales: {'30day': 0, '90day': 0, total: 0},
            ownerships: {'30day': 0, '90day': 0, total: 0},
            reviews: {'30day': 0, '90day': 0, total: 0}
          },
        isLive: true,
        parent: null,
      },
      {
        appId: '5565325ae4b0a70b13a4563b',
        customData:
          {
            summary: 'Automatically set on/off timers...',
            description: 'HPWHs use electricity to move heat...',
            video: 'https://www.youtube.com/watch?v=i73n-LTXPIM',
            icon: 'https://d3grfap2l5ikgv.cloudfront.net/5f6f816f7f35e1471c24ab9c/public/5f8d57a672dc3565218c16e4.png',
            images:
              [
                'https://s3.amazonaws.com/cloudexchange-uat/55653218e4b0a70b13a45633.jpg',
                'https://s3.amazonaws.com/cloudexchange-uat/55653215e4b0a70b13a45631.jpg'
              ],
            categories:
              [
                'Hot Water',
                'Smart Pump'
              ],
            author: 'Andrea',
            free: true,
            featured: true,
            popular: true
          },
        lastUpdated: 1432695338702,
        version: 1,
        name: 'Hot Water Assist2',
        safeName: ['hot-water-assist', 'some-old-name'],
        developerId: '30',
        model:
          [
            {
              type: 'free',
              price: 0,
              trial: 0,
              license: 'single',
              modelId: '1',
              currency: 'USD'
            }
          ],
        access:
          [
            'billing - readonly'
          ],
        restrict:
          {
            own:
              {
                country: ['Canada', 'Mexico']
              },
            view:
              {
                country: ['Canada', 'Mexico']
              }
          },
        allow: {},
        submittedDate: 1432695339005,
        created: 1432695338702,
        attributes: {
          featured: 'yes'
        },
        rating: 350,
        reviewCount: 8,
        status:
          {
            value: 'approved',
            lastUpdated: 1432696823474,
            modifiedBy: 'administrator',
            reason: ''
          },
<<<<<<< HEAD
        "parent": {
          "status": {
            "value": 'approved',
            "lastUpdated": 1432696823474,
            "modifiedBy": "developer",
            "reason": ""
          }
        },
        "statistics":
=======
        statistics:
>>>>>>> 99fd6859
          {
            views: {'30day': 0, '90day': 0, total: 0},
            downloads: {'30day': 0, '90day': 0, total: 0},
            developerSales: {'30day': 0, '90day': 0, total: 0},
            totalSales: {'30day': 0, '90day': 0, total: 0},
            ownerships: {'30day': 0, '90day': 0, total: 0},
            reviews: {'30day': 0, '90day': 0, total: 0}
          },
        isLive: true,
        parent: null,
      },
      {
        appId: '5565322ae4b0a48b13a3763b',
        customData:
          {
            summary: 'Automatically set on/off timers...',
            description: 'HPWHs use electricity to move heat...',
            video: 'https://www.youtube.com/watch?v=i73n-LTXPIM',
            icon: 'https://s3.amazonaws.com/cloudexchange-uat/55653202e4b0a70b13a4562d.jpg',
            images:
              [
                'https://s3.amazonaws.com/cloudexchange-uat/55653218e4b0a70b13a45633.jpg',
                'https://s3.amazonaws.com/cloudexchange-uat/55653215e4b0a70b13a45631.jpg'
              ],
            categories:
              [
                'Hot Water',
                'Smart Pump'
              ],
            author: 'Andrea',
            popular: true
          },
        lastUpdated: 1432695338702,
        version: 1,
        name: 'Hot Water Assist Not Featured',
        safeName: ['hot-water-assist', 'some-old-name'],
        developerId: '30',
        model:
          [
            {
              type: 'single',
              price: 20,
              trial: 0,
              license: 'single',
              modelId: '1',
              currency: 'USD'
            }
          ],
        access:
          [
            'billing - readonly'
          ],
        restrict:
          {
            own:
              {
                country: ['Canada', 'Mexico']
              },
            view:
              {
                country: ['Canada', 'Mexico']
              }
          },
        allow: {},
        submittedDate: 1432695339005,
        created: 1432695338702,
        attributes: {},
        rating: 450,
        reviewCount: 25,
        status:
          {
            value: 'approved',
            lastUpdated: 1432696823474,
            modifiedBy: 'administrator',
            reason: ''
          },
<<<<<<< HEAD
        "parent": {
          "status": {
            "value": 'approved',
            "lastUpdated": 1432696823474,
            "modifiedBy": "developer",
            "reason": ""
          }
        },
        "statistics":
=======
        statistics:
>>>>>>> 99fd6859
          {
            views: {'30day': 0, '90day': 0, total: 0},
            downloads: {'30day': 0, '90day': 0, total: 0},
            developerSales: {'30day': 0, '90day': 0, total: 0},
            totalSales: {'30day': 0, '90day': 0, total: 0},
            ownerships: {'30day': 0, '90day': 0, total: 0},
            reviews: {'30day': 0, '90day': 0, total: 0}
          },
        isLive: true,
        parent: null,
      },
      {
        appId: '5565322ae4b0a70b34a4589b',
        customData:
          {
            summary: 'Automatically set on/off timers...',
            description: 'HPWHs use electricity to move heat...',
            video: 'https://www.youtube.com/watch?v=i73n-LTXPIM',
            icon: 'https://s3.amazonaws.com/cloudexchange-uat/55653202e4b0a70b13a4562d.jpg',
            images:
              [
                'https://s3.amazonaws.com/cloudexchange-uat/55653218e4b0a70b13a45633.jpg',
                'https://s3.amazonaws.com/cloudexchange-uat/55653215e4b0a70b13a45631.jpg'
              ],
            categories:
              [
                'Hot Water',
                'Smart Pump'
              ],
            author: 'Andrea',
            featured: true,
            newest: true
          },
        lastUpdated: 1432695338702,
        version: 1,
        name: 'App 222 v.2',
        safeName: ['app-222-v-2'],
        developerId: '00o1298azaeSA7W8H4x7',
        model:
          [
            {
              type: 'single',
              price: 15,
              trial: 0,
              license: 'single',
              modelId: '1',
              currency: 'USD'
            }
          ],
        access:
          [
            'billing - readonly'
          ],
        restrict:
          {
            own:
              {
                country: ['Canada', 'Mexico']
              },
            view:
              {
                country: ['Canada', 'Mexico']
              }
          },
        allow: {},
        submittedDate: 1432695339005,
        created: 1432695338702,
        attributes: {},
        rating: 200,
        reviewCount: 3,
        status:
          {
            value: 'approved',
            lastUpdated: 1432696823474,
            modifiedBy: 'administrator',
            reason: ''
          },
<<<<<<< HEAD
        "parent": {
          "status": {
            "value": 'approved',
            "lastUpdated": 1432696823474,
            "modifiedBy": "developer",
            "reason": ""
          }
        },
        "statistics":
=======
        statistics:
>>>>>>> 99fd6859
          {
            views: {'30day': 0, '90day': 0, total: 0},
            downloads: {'30day': 0, '90day': 0, total: 0},
            developerSales: {'30day': 0, '90day': 0, total: 0},
            totalSales: {'30day': 0, '90day': 0, total: 0},
            ownerships: {'30day': 0, '90day': 0, total: 0},
            reviews: {'30day': 0, '90day': 0, total: 0}
          },
        isLive: true,
        parent: null,
      },
      {
        appId: '5745322ae4b0a70b13a3763b',
        customData:
          {
            summary: 'Automatically set on/off timers...',
            description: 'HPWHs use electricity to move heat...',
            video: 'https://www.youtube.com/watch?v=i73n-LTXPIM',
            icon: 'https://d3grfap2l5ikgv.cloudfront.net/5f6f816f7f35e1471c24ab9c/public/5f8d57a672dc3565218c16e4.png',
            images:
              [
                'https://s3.amazonaws.com/cloudexchange-uat/55653218e4b0a70b13a45633.jpg',
                'https://s3.amazonaws.com/cloudexchange-uat/55653215e4b0a70b13a45631.jpg'
              ],
            categories:
              [
                'Hot Water',
                'Smart Pump'
              ],
            author: 'Andrea',
            popular: true,
            newest: true
          },
        lastUpdated: 1432695338702,
        version: 1,
        name: 'Hot Water Assist',
        safeName: ['hot-water-assist', 'some-old-name'],
        developerId: '30',
        model:
          [
            {
              type: 'recurring',
              price: 5.7,
              trial: 0,
              license: 'single',
              modelId: '1',
              currency: 'USD'
            }
          ],
        access:
          [
            'billing - readonly'
          ],
        restrict:
          {
            own:
              {
                country: ['Canada', 'Mexico']
              },
            view:
              {
                country: ['Canada', 'Mexico']
              }
          },
        allow: {},
        submittedDate: 1432695339005,
        created: 1432695338702,
        attributes: {},
        rating: 500,
        reviewCount: 2,
        status:
          {
            value: 'approved',
            lastUpdated: 1432696823474,
            modifiedBy: 'administrator',
            reason: ''
          },
<<<<<<< HEAD
        "parent": {
          "status": {
            "value": 'approved',
            "lastUpdated": 1432696823474,
            "modifiedBy": "developer",
            "reason": ""
          }
        },
        "statistics":
=======
        statistics:
>>>>>>> 99fd6859
          {
            views: {'30day': 0, '90day': 0, total: 0},
            downloads: {'30day': 0, '90day': 0, total: 0},
            developerSales: {'30day': 0, '90day': 0, total: 0},
            totalSales: {'30day': 0, '90day': 0, total: 0},
            ownerships: {'30day': 0, '90day': 0, total: 0},
            reviews: {'30day': 0, '90day': 0, total: 0}
          },
        isLive: true,
        parent: null,
      }
    ]
};<|MERGE_RESOLUTION|>--- conflicted
+++ resolved
@@ -75,19 +75,7 @@
             modifiedBy: 'administrator',
             reason: ''
           },
-<<<<<<< HEAD
-        "parent": {
-          "status": {
-            "value": 'approved',
-            "lastUpdated": 1432696823474,
-            "modifiedBy": "developer",
-            "reason": ""
-          }
-        },
-        "statistics":
-=======
-        statistics:
->>>>>>> 99fd6859
+        statistics:
           {
             views: {'30day': 0, '90day': 0, total: 0},
             downloads: {'30day': 0, '90day': 0, total: 0},
@@ -168,19 +156,7 @@
             modifiedBy: 'administrator',
             reason: ''
           },
-<<<<<<< HEAD
-        "parent": {
-          "status": {
-            "value": 'approved',
-            "lastUpdated": 1432696823474,
-            "modifiedBy": "developer",
-            "reason": ""
-          }
-        },
-        "statistics":
-=======
-        statistics:
->>>>>>> 99fd6859
+        statistics:
           {
             views: {'30day': 0, '90day': 0, total: 0},
             downloads: {'30day': 0, '90day': 0, total: 0},
@@ -261,19 +237,7 @@
             modifiedBy: 'administrator',
             reason: ''
           },
-<<<<<<< HEAD
-        "parent": {
-          "status": {
-            "value": 'approved',
-            "lastUpdated": 1432696823474,
-            "modifiedBy": "developer",
-            "reason": ""
-          }
-        },
-        "statistics":
-=======
-        statistics:
->>>>>>> 99fd6859
+        statistics:
           {
             views: {'30day': 0, '90day': 0, total: 0},
             downloads: {'30day': 0, '90day': 0, total: 0},
@@ -350,19 +314,7 @@
             modifiedBy: 'administrator',
             reason: ''
           },
-<<<<<<< HEAD
-        "parent": {
-          "status": {
-            "value": 'approved',
-            "lastUpdated": 1432696823474,
-            "modifiedBy": "developer",
-            "reason": ""
-          }
-        },
-        "statistics":
-=======
-        statistics:
->>>>>>> 99fd6859
+        statistics:
           {
             views: {'30day': 0, '90day': 0, total: 0},
             downloads: {'30day': 0, '90day': 0, total: 0},
@@ -440,19 +392,7 @@
             modifiedBy: 'administrator',
             reason: ''
           },
-<<<<<<< HEAD
-        "parent": {
-          "status": {
-            "value": 'approved',
-            "lastUpdated": 1432696823474,
-            "modifiedBy": "developer",
-            "reason": ""
-          }
-        },
-        "statistics":
-=======
-        statistics:
->>>>>>> 99fd6859
+        statistics:
           {
             views: {'30day': 0, '90day': 0, total: 0},
             downloads: {'30day': 0, '90day': 0, total: 0},
@@ -530,19 +470,7 @@
             modifiedBy: 'administrator',
             reason: ''
           },
-<<<<<<< HEAD
-        "parent": {
-          "status": {
-            "value": 'approved',
-            "lastUpdated": 1432696823474,
-            "modifiedBy": "developer",
-            "reason": ""
-          }
-        },
-        "statistics":
-=======
-        statistics:
->>>>>>> 99fd6859
+        statistics:
           {
             views: {'30day': 0, '90day': 0, total: 0},
             downloads: {'30day': 0, '90day': 0, total: 0},
