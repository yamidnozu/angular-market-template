import { SiteConfig } from '@openchannel/angular-common-services';

export const siteConfig: SiteConfig = {
<<<<<<< HEAD
    title: 'App Marketplace',
    tagline: 'All the apps and integrations that you need',
    metaTags: [
        { name: 'author', content: 'OpenChannel' },
        { name: 'description', content: 'OpenChannel' },
        { name: 'generator', content: 'OpenChannel' },
    ],
    favicon: {
        href: 'assets/img/favicon.png',
        type: 'image/x-icon',
    },
=======
  title: '',
  tagline: 'All the apps and integrations that you need',
  metaTags: [
    {name: 'author', content: 'OpenChannel'},
    {name: 'description', content: 'OpenChannel'},
    {name: 'generator', content: 'OpenChannel'}
  ],
  favicon: {
    href: '',
    type: 'image/x-icon'
  }
>>>>>>> dc2ed827
};<|MERGE_RESOLUTION|>--- conflicted
+++ resolved
@@ -1,8 +1,7 @@
 import { SiteConfig } from '@openchannel/angular-common-services';
 
 export const siteConfig: SiteConfig = {
-<<<<<<< HEAD
-    title: 'App Marketplace',
+    title: '',
     tagline: 'All the apps and integrations that you need',
     metaTags: [
         { name: 'author', content: 'OpenChannel' },
@@ -13,17 +12,4 @@
         href: 'assets/img/favicon.png',
         type: 'image/x-icon',
     },
-=======
-  title: '',
-  tagline: 'All the apps and integrations that you need',
-  metaTags: [
-    {name: 'author', content: 'OpenChannel'},
-    {name: 'description', content: 'OpenChannel'},
-    {name: 'generator', content: 'OpenChannel'}
-  ],
-  favicon: {
-    href: '',
-    type: 'image/x-icon'
-  }
->>>>>>> dc2ed827
 };