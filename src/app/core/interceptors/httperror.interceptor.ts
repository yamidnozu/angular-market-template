--- conflicted
+++ resolved
@@ -1,7 +1,6 @@
 import { Injectable } from '@angular/core';
 import { HttpErrorResponse, HttpEvent, HttpHandler, HttpInterceptor, HttpRequest } from '@angular/common/http';
 
-<<<<<<< HEAD
 import { MonoTypeOperatorFunction, Observable, Subject, throwError, timer } from 'rxjs';
 import { Router } from '@angular/router';
 import { OcErrorService } from '@openchannel/angular-common-components';
@@ -9,23 +8,11 @@
 import { AuthenticationService, AuthHolderService, LoginResponse } from '@openchannel/angular-common-services';
 import { ToastrService } from 'ngx-toastr';
 import { HttpConfigInterceptor } from './httpconfig.interceptor';
+import isbot from 'isbot';
 
 @Injectable()
 export class HttpErrorInterceptor implements HttpInterceptor {
     private readonly RETRIEVE_504_ERROR_MS = [3_000, 5_000, 10_000, 30_000];
-=======
-import { Observable, Subject, throwError } from 'rxjs';
-import { Router } from '@angular/router';
-import { OcErrorService } from '@openchannel/angular-common-components';
-import { catchError, switchMap, take } from 'rxjs/operators';
-import { AuthenticationService, AuthHolderService, LoginResponse } from '@openchannel/angular-common-services';
-import { ToastrService } from 'ngx-toastr';
-import { HttpConfigInterceptor } from './httpconfig.interceptor';
-import isbot from 'isbot';
-
-@Injectable()
-export class HttpErrorInterceptor implements HttpInterceptor {
->>>>>>> 26ace07e
     private isRefreshing = false;
     private refreshTokenSubject: Subject<string> = new Subject<string>();
 
@@ -48,10 +35,7 @@
                 }),
             )
             .pipe(
-<<<<<<< HEAD
                 this.retryFor504Error(),
-=======
->>>>>>> 26ace07e
                 catchError((response: HttpErrorResponse) => {
                     if (response instanceof HttpErrorResponse && response.status === 401 && !response.url.includes('refresh')) {
                         return this.handle401Error(request, next);
@@ -62,11 +46,7 @@
                     } else if (this.isCsrfError(response)) {
                         return throwError(response);
                     } else {
-<<<<<<< HEAD
-                        if (!notHandledErrors.includes(response.status)) {
-=======
                         if (!notHandledErrors.includes(response.status) && !isbot(navigator.userAgent)) {
->>>>>>> 26ace07e
                             this.handleError(response);
                         }
                     }
@@ -75,21 +55,13 @@
             );
     }
 
-<<<<<<< HEAD
-    private handleValidationError(validationErrorList: any[]) {
-=======
     private handleValidationError(validationErrorList: any[]): void {
->>>>>>> 26ace07e
         if (validationErrorList[0].field) {
             this.errorService.setServerErrorList(validationErrorList);
         }
     }
 
-<<<<<<< HEAD
-    private handle401Error(request: HttpRequest<any>, next: HttpHandler) {
-=======
     private handle401Error(request: HttpRequest<any>, next: HttpHandler): Observable<HttpEvent<any>> {
->>>>>>> 26ace07e
         if (!this.isRefreshing) {
             this.isRefreshing = true;
             return this.authenticationService.refreshToken({ refreshToken: this.authHolderService.refreshToken }).pipe(
@@ -110,11 +82,7 @@
             return this.refreshTokenSubject.pipe(
                 take(1),
                 switchMap((jwt, e) => {
-<<<<<<< HEAD
-                    if (jwt != null) {
-=======
                     if (jwt !== null) {
->>>>>>> 26ace07e
                         return next.handle(HttpConfigInterceptor.addToken(request, jwt));
                     } else {
                         return next.handle(request);
@@ -124,7 +92,6 @@
         }
     }
 
-<<<<<<< HEAD
     private retryFor504Error(): MonoTypeOperatorFunction<HttpEvent<any>> {
         let retryCount = 0;
         return retryWhen(errors =>
@@ -142,10 +109,7 @@
         );
     }
 
-    private handleError(error) {
-=======
     private handleError(error: HttpErrorResponse): void {
->>>>>>> 26ace07e
         let errorMessage: string;
         if (error.error instanceof ErrorEvent) {
             // client-side error
