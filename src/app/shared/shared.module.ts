--- conflicted
+++ resolved
@@ -7,17 +7,11 @@
 import { PermissionDirective } from './directive/permission.directive';
 import { CollapseWithTitleComponent } from './components/collapse-with-title/collapse-with-title.component';
 import { PageTitleComponent } from '@shared/components/page-title/page-title.component';
-<<<<<<< HEAD
+import { TransactionAmountPipe } from './pipes/transaction-amount.pipe';
 import { BillingFormComponent } from './components/billing-form/billing-form.component';
 
 @NgModule({
-    declarations: [PermissionDirective, CollapseWithTitleComponent, PageTitleComponent, BillingFormComponent],
-=======
-import { TransactionAmountPipe } from './pipes/transaction-amount.pipe';
-
-@NgModule({
-    declarations: [ConfirmationModalComponent, PermissionDirective, CollapseWithTitleComponent, PageTitleComponent, TransactionAmountPipe],
->>>>>>> 005b0c6a
+    declarations: [PermissionDirective, CollapseWithTitleComponent, PageTitleComponent, TransactionAmountPipe, BillingFormComponent],
     imports: [CommonModule, OcCommonLibModule, OcMarketComponentsModule, ReactiveFormsModule, FormsModule, NgbModule, NgSelectModule],
     exports: [
         OcCommonLibModule,
@@ -27,11 +21,8 @@
         NgbModule,
         CollapseWithTitleComponent,
         PageTitleComponent,
-<<<<<<< HEAD
+        TransactionAmountPipe,
         BillingFormComponent,
-=======
-        TransactionAmountPipe,
->>>>>>> 005b0c6a
     ],
 })
 export class SharedModule {}