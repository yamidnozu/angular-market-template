import { NgModule } from '@angular/core';
import { CommonModule } from '@angular/common';
import { OcCommonLibModule, OcMarketComponentsModule } from '@openchannel/angular-common-components';
import { FormsModule, ReactiveFormsModule } from '@angular/forms';
import { NgbModule } from '@ng-bootstrap/ng-bootstrap';
import { NgSelectModule } from '@ng-select/ng-select';
import { PermissionDirective } from './directive/permission.directive';
import { CollapseWithTitleComponent } from './components/collapse-with-title/collapse-with-title.component';
import { PageTitleComponent } from '@shared/components/page-title/page-title.component';
import { BillingFormComponent } from './components/billing-form/billing-form.component';

@NgModule({
<<<<<<< HEAD
    declarations: [PermissionDirective, CollapseWithTitleComponent, PageTitleComponent],
=======
    declarations: [ConfirmationModalComponent, PermissionDirective, CollapseWithTitleComponent, PageTitleComponent, BillingFormComponent],
>>>>>>> 1a22a9e7
    imports: [CommonModule, OcCommonLibModule, OcMarketComponentsModule, ReactiveFormsModule, FormsModule, NgbModule, NgSelectModule],
    exports: [
        OcCommonLibModule,
        OcMarketComponentsModule,
        FormsModule,
        PermissionDirective,
        NgbModule,
        CollapseWithTitleComponent,
        PageTitleComponent,
        BillingFormComponent,
    ],
})
export class SharedModule {}<|MERGE_RESOLUTION|>--- conflicted
+++ resolved
@@ -10,11 +10,7 @@
 import { BillingFormComponent } from './components/billing-form/billing-form.component';
 
 @NgModule({
-<<<<<<< HEAD
-    declarations: [PermissionDirective, CollapseWithTitleComponent, PageTitleComponent],
-=======
-    declarations: [ConfirmationModalComponent, PermissionDirective, CollapseWithTitleComponent, PageTitleComponent, BillingFormComponent],
->>>>>>> 1a22a9e7
+    declarations: [PermissionDirective, CollapseWithTitleComponent, PageTitleComponent, BillingFormComponent],
     imports: [CommonModule, OcCommonLibModule, OcMarketComponentsModule, ReactiveFormsModule, FormsModule, NgbModule, NgSelectModule],
     exports: [
         OcCommonLibModule,
