--- conflicted
+++ resolved
@@ -2,11 +2,7 @@
 
 import { BillingFormComponent } from './billing-form.component';
 
-<<<<<<< HEAD
-describe('BillingFormComponent', () => {
-=======
 describe.skip('BillingFormComponent', () => {
->>>>>>> 61b02764
     let component: BillingFormComponent;
     let fixture: ComponentFixture<BillingFormComponent>;
 
