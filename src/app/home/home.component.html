--- conflicted
+++ resolved
@@ -45,29 +45,16 @@
                     </div>
                 </div>
             </ng-container>
-<<<<<<< HEAD
-            <oc-app-gallery class="section-wrapper"
-                            *ngFor="let gallery of this.gallery"
-                            moreAppsTitle="See all"
-                            [appsArr]="gallery?.data"
-                            [appGalleryTitle]="gallery.label"
-                            [appGalleryDescription]="gallery.description"
-                            [seeAllUrl]="['browse', gallery.filterId, gallery.valueId]"
-                            routerLinkForOneApp="details"
-                            appNavigationParam="safeName[0]">
-            </oc-app-gallery>
-=======
             <oc-app-gallery
                 class="section-wrapper"
                 *ngFor="let gallery of this.gallery"
-                moreAppsTitle="See All"
+                            moreAppsTitle="See all"
                 [appsArr]="gallery?.data"
                 [appGalleryTitle]="gallery.label"
                 [appGalleryDescription]="gallery.description"
                 [seeAllUrl]="['browse', gallery.filterId, gallery.valueId]"
                 routerLinkForOneApp="details"
                 appNavigationParam="safeName[0]"></oc-app-gallery>
->>>>>>> 4af19e2a
         </div>
     </div>
 </div>
