import {NgModule} from '@angular/core';
import {RouterModule, Routes} from '@angular/router';
import {MyProfileComponent} from './my-profile/my-profile.component';
import {MyAppsComponent} from './my-apps/my-apps.component';
import { AuthGuard } from '../../_guards/auth.guard';
<<<<<<< HEAD

const routes: Routes = [
  {path: 'profile', component: MyProfileComponent, canActivate: [AuthGuard]},
  {path: 'apps', component: MyAppsComponent},
=======
import {MyCompanyComponent} from './my-company/my-company.component';

const routes: Routes = [
  {path: 'profile', component: MyProfileComponent, canActivate: [AuthGuard]},
  {path: 'apps', component: MyAppsComponent, canActivate: [AuthGuard]},
  {path: 'company', component: MyCompanyComponent, canActivate: [AuthGuard]},
>>>>>>> 909a4e29
];

@NgModule({
  imports: [RouterModule.forChild(routes)],
  exports: [RouterModule]
})
export class AccountManagementRoutingModule { }<|MERGE_RESOLUTION|>--- conflicted
+++ resolved
@@ -3,19 +3,12 @@
 import {MyProfileComponent} from './my-profile/my-profile.component';
 import {MyAppsComponent} from './my-apps/my-apps.component';
 import { AuthGuard } from '../../_guards/auth.guard';
-<<<<<<< HEAD
-
-const routes: Routes = [
-  {path: 'profile', component: MyProfileComponent, canActivate: [AuthGuard]},
-  {path: 'apps', component: MyAppsComponent},
-=======
 import {MyCompanyComponent} from './my-company/my-company.component';
 
 const routes: Routes = [
   {path: 'profile', component: MyProfileComponent, canActivate: [AuthGuard]},
   {path: 'apps', component: MyAppsComponent, canActivate: [AuthGuard]},
   {path: 'company', component: MyCompanyComponent, canActivate: [AuthGuard]},
->>>>>>> 909a4e29
 ];
 
 @NgModule({
