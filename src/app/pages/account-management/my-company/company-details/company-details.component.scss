@import '~assets/styles/mixins';

<<<<<<< HEAD
.save-button {
  min-width: 15rem;
  width: 255px;
=======
.company-container {
  display: flex;
  flex-direction: column;
  width: 730px;
  @include media-breakpoint-md {
    width: auto;
  }
  .save-button {
    margin-left: auto;
    min-width: 256px;
    @include media-breakpoint-md {
      min-width: auto;
    }
  }
>>>>>>> ce4c2b67
}<|MERGE_RESOLUTION|>--- conflicted
+++ resolved
@@ -1,10 +1,5 @@
 @import '~assets/styles/mixins';
 
-<<<<<<< HEAD
-.save-button {
-  min-width: 15rem;
-  width: 255px;
-=======
 .company-container {
   display: flex;
   flex-direction: column;
@@ -19,5 +14,4 @@
       min-width: auto;
     }
   }
->>>>>>> ce4c2b67
 }