--- conflicted
+++ resolved
@@ -113,13 +113,7 @@
 
     modalRef.result.then(() => {
         this.toaster.success('Invitation sent');
-<<<<<<< HEAD
         this.appManagement.getAllUsers(true);
-      }
-    });
-=======
-        this.appManagement.updateUsersAfterInvite();
     }, () => {});
->>>>>>> e3c41e89
   }
 }