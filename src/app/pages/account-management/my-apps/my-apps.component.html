<div class="bg-container height-unset">
    <div class="container header-padding">
        <img src="assets/img/arrow-left.svg" alt="arrow-icon">
        <a class="font-m font-med pl-1 cursor-pointer link" (click)="goBack()">Back</a>
        <h3 class="page-title page-title-size">My apps</h3>
    </div>
</div>

<div class="container d-flex flex-column">
    <div class="d-flex justify-content-end pt-4 pb-3">
<<<<<<< HEAD
        <oc-dropdown
            *ngIf="appSorts"
            [options]="appSorts"
            title="Show"
            (selectedChange)="onSortChange($event)"
            [selected]="selectedSort"></oc-dropdown>
=======
        <div class="no-apps-message"
             *ngIf="appList?.length === 0">No apps in your list</div>
        <oc-dropdown *ngIf="appSorts && appList?.length > 0"
                     [options]="appSorts"
                     title="Show"
                     (selectedChange)="onSortChange($event)"
                     [selected]="selectedSort"></oc-dropdown>
>>>>>>> 35cbe594
    </div>

    <div (scrolled)="onScrollDown()" class="d-flex flex-column" infiniteScroll>
        <oc-app-short-info
            *ngFor="let app of appList"
            [app]="app"
            class="mb-2"
            [customDropdown]="dropdownTemplate"
            (clickByAppCard)="navigateTo(['details', $event.safeName[0]])"></oc-app-short-info>
    </div>
</div>
<div class="mt-8"></div>

<ng-template #dropdownTemplate>
    <div ngbDropdown placement="bottom-right" class="mr-2">
        <button class="btn btn-outline-info menu-button" ngbDropdownToggle>
            <img src="assets/img/dots-hr-icon.svg" alt="more-icon" class="icon-dots">
        </button>
        <div ngbDropdownMenu>
            <button class="dropdown-item">To Do...</button>
        </div>
    </div>
</ng-template><|MERGE_RESOLUTION|>--- conflicted
+++ resolved
@@ -8,22 +8,14 @@
 
 <div class="container d-flex flex-column">
     <div class="d-flex justify-content-end pt-4 pb-3">
-<<<<<<< HEAD
+        <div class="no-apps-message"
+             *ngIf="appList?.length === 0">No apps in your list</div>
         <oc-dropdown
-            *ngIf="appSorts"
+            *ngIf="appSorts && appList?.length > 0"
             [options]="appSorts"
             title="Show"
             (selectedChange)="onSortChange($event)"
             [selected]="selectedSort"></oc-dropdown>
-=======
-        <div class="no-apps-message"
-             *ngIf="appList?.length === 0">No apps in your list</div>
-        <oc-dropdown *ngIf="appSorts && appList?.length > 0"
-                     [options]="appSorts"
-                     title="Show"
-                     (selectedChange)="onSortChange($event)"
-                     [selected]="selectedSort"></oc-dropdown>
->>>>>>> 35cbe594
     </div>
 
     <div (scrolled)="onScrollDown()" class="d-flex flex-column" infiniteScroll>
