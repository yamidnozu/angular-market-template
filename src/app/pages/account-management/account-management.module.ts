import { NgModule } from '@angular/core';
import { CommonModule } from '@angular/common';

import { AccountManagementRoutingModule } from './account-management-routing.module';
import {MyProfileComponent} from './my-profile/my-profile.component';
import {ChangePasswordComponent} from './my-profile/change-password/change-password.component';
import {GeneralProfileComponent} from './my-profile/general/general-profile.component';
import {SharedModule} from '@shared/shared.module';
import { MyAppsComponent } from './my-apps/my-apps.component';
import {InfiniteScrollModule} from 'ngx-infinite-scroll';
import {ManagementComponent} from './my-company/management/management.component';
import {MyCompanyComponent} from './my-company/my-company.component';
<<<<<<< HEAD
=======
import { CompanyDetailsComponent } from './my-company/company-details/company-details.component';
>>>>>>> 9f18651d


@NgModule({
  declarations: [
    MyProfileComponent,
    ChangePasswordComponent,
    GeneralProfileComponent,
    MyAppsComponent,
    ManagementComponent,
<<<<<<< HEAD
    MyCompanyComponent
=======
    MyCompanyComponent,
    CompanyDetailsComponent
>>>>>>> 9f18651d
  ],
  imports: [
    CommonModule,
    AccountManagementRoutingModule,
    SharedModule,
    InfiniteScrollModule,
  ],
})
export class AccountManagementModule { }<|MERGE_RESOLUTION|>--- conflicted
+++ resolved
@@ -10,10 +10,7 @@
 import {InfiniteScrollModule} from 'ngx-infinite-scroll';
 import {ManagementComponent} from './my-company/management/management.component';
 import {MyCompanyComponent} from './my-company/my-company.component';
-<<<<<<< HEAD
-=======
 import { CompanyDetailsComponent } from './my-company/company-details/company-details.component';
->>>>>>> 9f18651d
 
 
 @NgModule({
@@ -23,12 +20,8 @@
     GeneralProfileComponent,
     MyAppsComponent,
     ManagementComponent,
-<<<<<<< HEAD
-    MyCompanyComponent
-=======
     MyCompanyComponent,
     CompanyDetailsComponent
->>>>>>> 9f18651d
   ],
   imports: [
     CommonModule,
