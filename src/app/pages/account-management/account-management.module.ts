import { NgModule } from '@angular/core';
import { CommonModule } from '@angular/common';

import { AccountManagementRoutingModule } from './account-management-routing.module';
import { MyProfileComponent } from './my-profile/my-profile.component';
import { ChangePasswordComponent } from './my-profile/change-password/change-password.component';
import { GeneralProfileComponent } from './my-profile/general/general-profile.component';
import { SharedModule } from '@shared/shared.module';
import { MyAppsComponent } from './my-apps/my-apps.component';
import { InfiniteScrollModule } from 'ngx-infinite-scroll';
import { ManagementComponent } from './my-company/management/management.component';
import { MyCompanyComponent } from './my-company/my-company.component';
import { CompanyDetailsComponent } from './my-company/company-details/company-details.component';
import {
    OcFormComponentsModule,
    OcManagementComponentsModule,
    OcAuthComponentsModule,
    OcPortalComponentsModule,
} from '@openchannel/angular-common-components';
import { BillingComponent } from './my-profile/billing/billing.component';
import { ReactiveFormsModule } from '@angular/forms';
<<<<<<< HEAD
import {ButtonActionModule} from '@features/button-action/button-action.module';
=======
import { BillingHistoryComponent } from './my-profile/billing-history/billing-history.component';
>>>>>>> 005b0c6a

@NgModule({
    declarations: [
        MyProfileComponent,
        ChangePasswordComponent,
        GeneralProfileComponent,
        MyAppsComponent,
        ManagementComponent,
        MyCompanyComponent,
        CompanyDetailsComponent,
        BillingComponent,
        BillingHistoryComponent,
    ],
    imports: [
        CommonModule,
        AccountManagementRoutingModule,
        SharedModule,
        InfiniteScrollModule,
        OcFormComponentsModule,
        OcManagementComponentsModule,
        OcAuthComponentsModule,
        ReactiveFormsModule,
<<<<<<< HEAD
        ButtonActionModule,
=======
        OcPortalComponentsModule,
>>>>>>> 005b0c6a
    ],
})
export class AccountManagementModule {}<|MERGE_RESOLUTION|>--- conflicted
+++ resolved
@@ -19,11 +19,8 @@
 } from '@openchannel/angular-common-components';
 import { BillingComponent } from './my-profile/billing/billing.component';
 import { ReactiveFormsModule } from '@angular/forms';
-<<<<<<< HEAD
-import {ButtonActionModule} from '@features/button-action/button-action.module';
-=======
 import { BillingHistoryComponent } from './my-profile/billing-history/billing-history.component';
->>>>>>> 005b0c6a
+import { ButtonActionModule } from '@features/button-action/button-action.module';
 
 @NgModule({
     declarations: [
@@ -46,11 +43,8 @@
         OcManagementComponentsModule,
         OcAuthComponentsModule,
         ReactiveFormsModule,
-<<<<<<< HEAD
+        OcPortalComponentsModule,
         ButtonActionModule,
-=======
-        OcPortalComponentsModule,
->>>>>>> 005b0c6a
     ],
 })
 export class AccountManagementModule {}