--- conflicted
+++ resolved
@@ -227,10 +227,6 @@
         const dataToStripe = {
             ...this.formBillingAddress.getRawValue(),
             address_country: this.formBillingAddress.controls.address_country.value.iso,
-<<<<<<< HEAD
-=======
-            address_state: this.formBillingAddress.controls.address_state.value.name,
->>>>>>> 413f3efa
         };
         this.stripe.createToken(this.cardForm.cardNumber.element, dataToStripe).then(resp => {
             this.stripeService
