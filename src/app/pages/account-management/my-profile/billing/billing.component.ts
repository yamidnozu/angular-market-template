import { Component, OnDestroy, OnInit } from '@angular/core';
import { Stripe, StripeCardCvcElement, StripeCardExpiryElement, StripeCardNumberElement, StripeElements } from '@stripe/stripe-js';
import { StripeLoaderService } from '@core/services/stripe-loader.service';
import { Subject } from 'rxjs';
import { takeUntil } from 'rxjs/operators';
import { FormControl, FormGroup, Validators } from '@angular/forms';
<<<<<<< HEAD
import { CountryStateService } from '@openchannel/angular-common-services';
=======
import { CreditCard, StripeService } from '@openchannel/angular-common-services';
import { ToastrService } from 'ngx-toastr';
>>>>>>> 91cf7723

export interface StripeCardForm {
    cardHolder: string;
    cardNumber: StripeCardNumberElement;
    cardExpiration: StripeCardExpiryElement;
    cardCvc: StripeCardCvcElement;
}
@Component({
    selector: 'app-billing',
    templateUrl: './billing.component.html',
    styleUrls: ['./billing.component.scss'],
})
export class BillingComponent implements OnInit, OnDestroy {
    cardForm: StripeCardForm = {
        cardHolder: '',
        cardNumber: null,
        cardExpiration: null,
        cardCvc: null,
    };
    stripeLoaded = false;
    cardData: CreditCard;

    private elements: StripeElements;
    private stripe: Stripe;

    formBillingAddress = new FormGroup({
        billingName: new FormControl('', Validators.required),
        billingEmail: new FormControl('', [Validators.required, Validators.email]),
        billingAddress1: new FormControl('', Validators.required),
        billingAddress2: new FormControl(''),
        billingCountry: new FormControl('', Validators.required),
        billingState: new FormControl('', Validators.required),
        billingCity: new FormControl('', Validators.required),
        billingPostCode: new FormControl('', Validators.required),
    });

    process = false;
    billingCountries: any[] = [];
    billingStates = ['State1', 'State2', 'State3'];

    private $destroy: Subject<void> = new Subject<void>();

<<<<<<< HEAD
    constructor(private stripeLoader: StripeLoaderService, private countryStateService: CountryStateService) {}
=======
    constructor(private stripeLoader: StripeLoaderService, private stripeService: StripeService, private toaster: ToastrService) {}
>>>>>>> 91cf7723

    ngOnInit(): void {
        this.stripeLoader.stripe.pipe(takeUntil(this.$destroy)).subscribe(stripe => {
            this.elements = stripe.elements();
            this.stripe = stripe;
            this.createStripeBillingElements();
            this.getCard();
        });
        this.getCountries();
    }

    ngOnDestroy(): void {
        this.$destroy.next();
        this.$destroy.complete();
    }

<<<<<<< HEAD
    getCountries(): void {
        this.process = true;
        this.countryStateService.getCountries().subscribe(
            (data: any) => {
                console.log(data);
                this.process = false;
                this.billingCountries = data;
            },
            () => {
                this.process = false;
                this.billingCountries = [];
            },
        );
    }

    saveBillingData(): void {
        this.formBillingAddress.markAllAsTouched();
        if (this.formBillingAddress.valid && !this.process) {
            console.log(this.formBillingAddress.getRawValue());
=======
    /**
     * Making actions according to the card data. There are adding new card, update data or delete card
     */
    billingAction(): void {
        if (this.cardData) {
            // update card data or delete card
        } else {
            this.saveBillingData();
        }
    }

    onCountriesChange(country: string): void {}

    /**
     * Actions on "Cancel" button click
     */
    clearChanges(): void {
        if (this.cardData) {
            this.fillCardForm();
        } else {
            this.formBillingAddress.reset();
            this.cardForm.cardNumber.clear();
            this.cardForm.cardCvc.clear();
            this.cardForm.cardExpiration.clear();
            this.cardForm.cardHolder = '';
        }
    }

    /**
     * Saving full card data with address form
     * @private
     */
    private saveBillingData(): void {
        this.formBillingAddress.markAllAsTouched();
        this.cardForm.cardNumber.blur();
        if (this.formBillingAddress.valid && !this.isSaveInProcess) {
            this.createStripeCardWithToken();
>>>>>>> 91cf7723
        }
    }

    /**
     * Creation and mounting the stripe elements for card
     * @private
     */
    private createStripeBillingElements(): void {
        this.cardForm = {
            ...this.cardForm,
            cardNumber: this.elements.create('cardNumber'),
            cardExpiration: this.elements.create('cardExpiry'),
            cardCvc: this.elements.create('cardCvc'),
        };
        this.cardForm.cardNumber.mount('#card-element');
        this.cardForm.cardExpiration.mount('#expiration-element');
        this.cardForm.cardCvc.mount('#cvc-element');

        this.stripeLoaded = true;
    }

    private createStripeCardWithToken(): void {
        this.isSaveInProcess = true;
        const dataToStripe = {
            name: this.cardForm.cardHolder,
            address_country: this.formBillingAddress.get('billingCountry').value,
            address_zip: this.formBillingAddress.get('billingPostCode').value,
            address_state: this.formBillingAddress.get('billingState').value,
            address_city: this.formBillingAddress.get('billingCity').value,
            address_line1: this.formBillingAddress.get('billingAddress1').value,
            billingAddress2: this.formBillingAddress.get('billingAddress2').value,
        };
        this.stripe.createToken(this.cardForm.cardNumber, dataToStripe).then(resp => {
            this.stripeService
                .addUserCreditCard(resp.token.id)
                .pipe(takeUntil(this.$destroy))
                .subscribe(
                    () => {
                        this.toaster.success('Card has been added');
                        this.isSaveInProcess = false;
                    },
                    () => (this.isSaveInProcess = false),
                );
        });
    }

    private getCard(): void {
        this.stripeService
            .getUserCreditCards()
            .pipe(takeUntil(this.$destroy))
            .subscribe(cardResponse => {
                this.cardData = cardResponse.cards.length > 0 ? cardResponse.cards[0] : null;
                this.fillCardForm();
            });
    }

    private fillCardForm(): void {
        this.cardForm.cardHolder = this.cardData.name;
        this.formBillingAddress.patchValue({
            billingName: this.cardData.name,
            billingAddress1: this.cardData.address_line1,
            billingAddress2: this.cardData.address_line2,
            billingCountry: this.cardData.address_country,
            billingState: this.cardData.address_state,
            billingCity: this.cardData.address_city,
            billingPostCode: this.cardData.address_zip,
        });
    }
}<|MERGE_RESOLUTION|>--- conflicted
+++ resolved
@@ -4,12 +4,9 @@
 import { Subject } from 'rxjs';
 import { takeUntil } from 'rxjs/operators';
 import { FormControl, FormGroup, Validators } from '@angular/forms';
-<<<<<<< HEAD
-import { CountryStateService } from '@openchannel/angular-common-services';
-=======
 import { CreditCard, StripeService } from '@openchannel/angular-common-services';
 import { ToastrService } from 'ngx-toastr';
->>>>>>> 91cf7723
+import { CountryStateService } from '@openchannel/angular-common-services';
 
 export interface StripeCardForm {
     cardHolder: string;
@@ -52,11 +49,12 @@
 
     private $destroy: Subject<void> = new Subject<void>();
 
-<<<<<<< HEAD
-    constructor(private stripeLoader: StripeLoaderService, private countryStateService: CountryStateService) {}
-=======
-    constructor(private stripeLoader: StripeLoaderService, private stripeService: StripeService, private toaster: ToastrService) {}
->>>>>>> 91cf7723
+    constructor(
+        private stripeLoader: StripeLoaderService,
+        private stripeService: StripeService,
+        private toaster: ToastrService,
+        private countryStateService: CountryStateService,
+    ) {}
 
     ngOnInit(): void {
         this.stripeLoader.stripe.pipe(takeUntil(this.$destroy)).subscribe(stripe => {
@@ -72,28 +70,7 @@
         this.$destroy.next();
         this.$destroy.complete();
     }
-
-<<<<<<< HEAD
-    getCountries(): void {
-        this.process = true;
-        this.countryStateService.getCountries().subscribe(
-            (data: any) => {
-                console.log(data);
-                this.process = false;
-                this.billingCountries = data;
-            },
-            () => {
-                this.process = false;
-                this.billingCountries = [];
-            },
-        );
-    }
-
-    saveBillingData(): void {
-        this.formBillingAddress.markAllAsTouched();
-        if (this.formBillingAddress.valid && !this.process) {
-            console.log(this.formBillingAddress.getRawValue());
-=======
+    
     /**
      * Making actions according to the card data. There are adding new card, update data or delete card
      */
@@ -104,9 +81,9 @@
             this.saveBillingData();
         }
     }
-
+    
     onCountriesChange(country: string): void {}
-
+    
     /**
      * Actions on "Cancel" button click
      */
@@ -122,6 +99,21 @@
         }
     }
 
+    getCountries(): void {
+        this.process = true;
+        this.countryStateService.getCountries().subscribe(
+            (data: any) => {
+                console.log(data);
+                this.process = false;
+                this.billingCountries = data;
+            },
+            () => {
+                this.process = false;
+                this.billingCountries = [];
+            },
+        );
+    }
+    
     /**
      * Saving full card data with address form
      * @private
@@ -129,9 +121,8 @@
     private saveBillingData(): void {
         this.formBillingAddress.markAllAsTouched();
         this.cardForm.cardNumber.blur();
-        if (this.formBillingAddress.valid && !this.isSaveInProcess) {
+        if (this.formBillingAddress.valid && !this.process) {
             this.createStripeCardWithToken();
->>>>>>> 91cf7723
         }
     }
 
@@ -154,7 +145,7 @@
     }
 
     private createStripeCardWithToken(): void {
-        this.isSaveInProcess = true;
+        this.process = true;
         const dataToStripe = {
             name: this.cardForm.cardHolder,
             address_country: this.formBillingAddress.get('billingCountry').value,
@@ -171,9 +162,9 @@
                 .subscribe(
                     () => {
                         this.toaster.success('Card has been added');
-                        this.isSaveInProcess = false;
+                        this.process = false;
                     },
-                    () => (this.isSaveInProcess = false),
+                    () => (this.process = false),
                 );
         });
     }
