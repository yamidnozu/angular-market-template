--- conflicted
+++ resolved
@@ -123,13 +123,8 @@
     <oc-button type="primary"
                text="Save"
                class="billing__actions-button"
-<<<<<<< HEAD
                [process]="process"
-               (click)="saveBillingData()">
-=======
-               [process]="isSaveInProcess"
                (click)="billingAction()">
->>>>>>> 91cf7723
     </oc-button>
     <oc-button type="secondary"
                text="Cancel"
