@import '~assets/styles/mixins';
@import '~assets/styles/theme';

.billing {
    
    &__header {
        @include font-size-lg();
        margin-bottom: 2rem;
    }
    
    &__credit-card-form {
        margin-bottom: 3rem;
        
        &-label {
            display: block;
            margin-bottom: 1rem;
        }
        
        &-input {
            display: block;
            margin-bottom: 3rem;
        }
        
        #cvc-element {
            margin-bottom: 0;
        }
        
        &-row {
            display: flex;
            justify-content: space-between;
            
            &-expiration {
                width: 50%;
                position: relative;
            }
            
            &-cvc {
                width: 45%;
            }
        }
<<<<<<< HEAD
        &-expiration-svg {
            position: absolute;
            right: 16px;
            bottom: calc(3rem + 14px);
        }
=======
        
>>>>>>> 856f6623
        .StripeElement {
            @include form-control($info, $primary, $input-placeholder-color);
            
            &--focus {
                border-color: $primary;
                box-shadow: none;
                outline: none;
            }
            
            &--invalid {
                border-color: $danger;
                color: $body-color;
            }
        }
    }
    
    &__address {
        
        &-form {
            
            &-label {
                display: block;
                line-height: 18px;
                margin-bottom: 1rem;
            }
            
            &-field {
                
                & + .billing__address-form-field {
                    margin-top: 2rem;
                }
            }
        }
    }
    
    &__actions {
        margin-top: 5rem;
        
        &-button {
            display: block;
            
            & + .billing__actions-button {
                margin-top: 2rem;
            }
        }
    }
}<|MERGE_RESOLUTION|>--- conflicted
+++ resolved
@@ -2,92 +2,88 @@
 @import '~assets/styles/theme';
 
 .billing {
-    
+
     &__header {
         @include font-size-lg();
         margin-bottom: 2rem;
     }
-    
+
     &__credit-card-form {
         margin-bottom: 3rem;
-        
+
         &-label {
             display: block;
             margin-bottom: 1rem;
         }
-        
+
         &-input {
             display: block;
             margin-bottom: 3rem;
         }
-        
+
         #cvc-element {
             margin-bottom: 0;
         }
-        
+
         &-row {
             display: flex;
             justify-content: space-between;
-            
+
             &-expiration {
                 width: 50%;
                 position: relative;
             }
-            
+
             &-cvc {
                 width: 45%;
             }
         }
-<<<<<<< HEAD
         &-expiration-svg {
             position: absolute;
             right: 16px;
             bottom: calc(3rem + 14px);
         }
-=======
-        
->>>>>>> 856f6623
         .StripeElement {
             @include form-control($info, $primary, $input-placeholder-color);
-            
+
             &--focus {
                 border-color: $primary;
                 box-shadow: none;
                 outline: none;
             }
-            
+
             &--invalid {
                 border-color: $danger;
                 color: $body-color;
             }
         }
     }
-    
+
     &__address {
-        
+
         &-form {
-            
+
             &-label {
                 display: block;
                 line-height: 18px;
                 margin-bottom: 1rem;
             }
-            
+
             &-field {
-                
+
                 & + .billing__address-form-field {
                     margin-top: 2rem;
                 }
             }
         }
     }
-    
+
     &__actions {
         margin-top: 5rem;
-        
+
         &-button {
             display: block;
-            
+
             & + .billing__actions-button {
                 margin-top: 2rem;
             }
