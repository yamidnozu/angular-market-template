--- conflicted
+++ resolved
@@ -1,12 +1,6 @@
 import { Component, OnDestroy, OnInit } from '@angular/core';
 import {
   AuthenticationService,
-<<<<<<< HEAD
-  AuthHolderService,
-  PermissionType,
-=======
-  OCOrganization,
->>>>>>> d84c9a22
   PropertiesService,
   UserAccountService,
   UserAccountTypesService
