--- conflicted
+++ resolved
@@ -1,8 +1,4 @@
-<<<<<<< HEAD
-import { Component, OnInit, ViewChild } from '@angular/core';
-=======
 import { Component, OnDestroy, OnInit, ViewChild } from '@angular/core';
->>>>>>> eccf4dcf
 import {
   AuthenticationService,
   CommonService,
@@ -60,35 +56,13 @@
     this.getMyProfileDetails();
   }
 
-<<<<<<< HEAD
-  getMyProfileDetails() {
-    this.loaderService.showLoader('myProfile');
-
-    this.subscriber.add(this.userService.getUserAccount().subscribe(
-      account => {
-        this.myProfile = account;
-        if (account.type) {
-          this.subscriber.add(this.userAccountTypeService.getUserAccountType(account.type)
-            .subscribe(definition => {
-              this.formDefinition = definition;
-            }));
-        } else {
-          this.formDefinition = this.defaultFormDefinition;
-        }
-        this.fillFormDefinitionByValue();
-      }
-    ));
-=======
   ngOnDestroy() {
     this.subscriber.unsubscribe();
->>>>>>> eccf4dcf
   }
 
   getMyProfileDetails() {
     this.loaderService.showLoader('myProfile');
 
-<<<<<<< HEAD
-=======
     this.subscriber.add(this.userService.getUserAccount().subscribe(
       account => {
         this.myProfile = account;
@@ -107,7 +81,6 @@
   }
 
 
->>>>>>> eccf4dcf
   saveGeneralProfile() {
     this.isSaveInProcess = true;
 
@@ -124,26 +97,6 @@
       }, () => {
         this.isSaveInProcess = false;
       });
-<<<<<<< HEAD
-  //   if (!myProfileform.valid) {
-  //     myProfileform.control.markAllAsTouched();
-  //     try {
-  //       this.commonService.scrollToFormInvalidField({form: myProfileform, adjustSize: 60});
-  //     } catch (error) {
-  //       this.notificationService.showError([{"message": "Please fill all required fields."}]);
-  //     }
-  //     return;
-  //   }
-  //   this.isSaveInProcess = true;
-  //   this.sellerService.updateProfileDetails(this.myProfile).subscribe((res) => {
-  //     this.notificationService.showSuccess("Profile saved successfully");
-  //   }, (err) => {
-  //     this.isSaveInProcess = false;
-  //   }, () => {
-  //     this.isSaveInProcess = false;
-  //   });
-=======
->>>>>>> eccf4dcf
   }
 
   private fillFormDefinitionByValue() {
