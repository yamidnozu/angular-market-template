--- conflicted
+++ resolved
@@ -1,8 +1,4 @@
-<<<<<<< HEAD
-import { Component, OnInit, ViewChild } from '@angular/core';
-=======
 import { Component, OnDestroy, OnInit, ViewChild } from '@angular/core';
->>>>>>> 746f0c07
 import {
   AuthenticationService,
   CommonService,
@@ -60,35 +56,13 @@
     this.getMyProfileDetails();
   }
 
-<<<<<<< HEAD
-  getMyProfileDetails() {
-    this.loaderService.showLoader('myProfile');
-
-    this.subscriber.add(this.userService.getUserAccount().subscribe(
-      account => {
-        this.myProfile = account;
-        if (account.type) {
-          this.subscriber.add(this.userAccountTypeService.getUserAccountType(account.type)
-            .subscribe(definition => {
-              this.formDefinition = definition;
-            }));
-        } else {
-          this.formDefinition = this.defaultFormDefinition;
-        }
-        this.fillFormDefinitionByValue();
-      }
-    ));
-=======
   ngOnDestroy() {
     this.subscriber.unsubscribe();
->>>>>>> 746f0c07
   }
 
   getMyProfileDetails() {
     this.loaderService.showLoader('myProfile');
 
-<<<<<<< HEAD
-=======
     this.subscriber.add(this.userService.getUserAccount().subscribe(
       account => {
         this.myProfile = account;
@@ -107,7 +81,6 @@
   }
 
 
->>>>>>> 746f0c07
   saveGeneralProfile() {
     this.isSaveInProcess = true;
 
