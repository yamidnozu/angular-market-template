--- conflicted
+++ resolved
@@ -1,34 +1,20 @@
 import { Component, OnDestroy, OnInit } from '@angular/core';
 import {
   AuthenticationService,
-<<<<<<< HEAD
-  PropertiesService,
   UserAccountService,
   UserAccountTypesService
-} from 'oc-ng-common-service';
-import { Observable, Subject } from 'rxjs';
-import { map, takeUntil, tap } from 'rxjs/operators';
+} from '@openchannel/angular-common-services';
+import { Subject } from 'rxjs';
+import { takeUntil, tap} from 'rxjs/operators';
 import { ToastrService } from 'ngx-toastr';
 import { LoadingBarState } from '@ngx-loading-bar/core/loading-bar.state';
 import { LoadingBarService } from '@ngx-loading-bar/core';
 import { FormGroup } from '@angular/forms';
-=======
-  OCOrganization,
-  UserAccountService,
-  UserAccountTypesService
-} from 'oc-ng-common-service';
-import {Subject} from 'rxjs';
-import {takeUntil, tap} from 'rxjs/operators';
-import {ToastrService} from 'ngx-toastr';
-import {LoadingBarState} from '@ngx-loading-bar/core/loading-bar.state';
-import {LoadingBarService} from '@ngx-loading-bar/core';
-import {FormGroup} from '@angular/forms';
->>>>>>> cae65572
 import {
   OCOrganization,
   OcEditUserFormConfig,
   OcEditUserResult,
-} from 'oc-ng-common-component';
+} from '@openchannel/angular-common-components';
 import { forkJoin } from 'rxjs/internal/observable/forkJoin';
 import { OcEditUserTypeService } from '@core/services/user-type-service/user-type.service';
 
