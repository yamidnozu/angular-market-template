--- conflicted
+++ resolved
@@ -19,21 +19,15 @@
     formConfig: any;
     formResultData: any;
 
-<<<<<<< HEAD
-  public userInviteData: InviteUserModel;
-  public isExpired = false;
-  public formConfig: any;
-  public formResultData: any;
+    signUpGroup: FormGroup;
 
-  public signUpGroup: FormGroup;
+    inProcess = false;
 
-  public inProcess = false;
+    termsControl = new FormControl(false, Validators.requiredTrue);
 
-  public termsControl = new FormControl(false, Validators.requiredTrue);
+    private destroy$: Subject<void> = new Subject();
 
-  private destroy$: Subject<void> = new Subject();
-
-  private passwordField = {
+    private passwordField = {
     id: 'password',
     label: 'Password',
     type: 'password',
@@ -45,17 +39,17 @@
               private inviteUserService: InviteUserService,
               private typeService: UserAccountTypesService,
               private logOutService: LogOutService,
-              private nativeLoginService: NativeLoginService) {
-  }
+              private nativeLoginService: NativeLoginService,
+    ) {}
 
-  ngOnInit(): void {
-    this.getInviteDetails();
-  }
+    ngOnInit(): void {
+        this.getInviteDetails();
+    }
 
-  ngOnDestroy() {
-    this.destroy$.next();
-    this.destroy$.complete();
-  }
+    ngOnDestroy(): void {
+        this.destroy$.next();
+        this.destroy$.complete();
+    }
 
   // making form config according to form type
   getFormType(type) {
@@ -89,71 +83,8 @@
           this.passwordField,
         ]
       };
-=======
-    signUpGroup: FormGroup;
-
-    inProcess = false;
-
-    termsControl = new FormControl(false, Validators.requiredTrue);
-
-    private destroy$: Subject<void> = new Subject();
-
-    constructor(
-        private activeRouter: ActivatedRoute,
-        private router: Router,
-        private inviteUserService: InviteUserService,
-        private typeService: UserAccountTypesService,
-        private logOutService: LogOutService,
-        private nativeLoginService: NativeLoginService,
-    ) {}
-
-    ngOnInit(): void {
-        this.getInviteDetails();
     }
-
-    ngOnDestroy(): void {
-        this.destroy$.next();
-        this.destroy$.complete();
-    }
-
-    // making form config according to form type
-    getFormType(type: string): void {
-        if (type) {
-            this.typeService
-                .getUserAccountType(type)
-                .pipe(takeUntil(this.destroy$))
-                .subscribe(resp => {
-                    this.formConfig = {
-                        fields: this.mapDataToField(resp.fields),
-                    };
-                });
-        } else {
-            this.formConfig = {
-                fields: [
-                    {
-                        id: 'name',
-                        label: 'Name',
-                        type: 'text',
-                        attributes: { required: false },
-                        defaultValue: this.userInviteData?.name,
-                    },
-                    {
-                        id: 'email',
-                        label: 'Email',
-                        type: 'emailAddress',
-                        attributes: { required: true },
-                        defaultValue: this.userInviteData?.email,
-                    },
-                    {
-                        id: 'password',
-                        label: 'Password',
-                        type: 'password',
-                        attributes: { required: true },
-                    },
-                ],
-            };
-        }
-    }
+  }
 
     // getting invitation details
     getInviteDetails(): void {
@@ -189,15 +120,9 @@
             }
             return field;
         });
-        mappedFields.push({
-            id: 'password',
-            label: 'Password',
-            type: 'password',
-            attributes: {},
-        });
+        mappedFields.push(this.passwordField);
 
         return mappedFields;
->>>>>>> 4af19e2a
     }
 
     // getting generated form group for disabling special fields
@@ -205,43 +130,12 @@
         form.get('email').disable();
         const companyKey = Object.keys(form.value).find(key => key.includes('company'));
         if (companyKey) {
-            form.get(companyKey).disable();
+            form.get([companyKey]).disable();
         }
-<<<<<<< HEAD
-      }, () => {
-        this.router.navigate(['']).then();
-      });
-    } else {
-      this.router.navigate(['']).then();
-    }
-  }
-
-  mapDataToField(fields) {
-    const mappedFields = fields.map(field => {
-      if (!field.id.includes('customData') && this.userInviteData[field.id]) {
-        field.defaultValue = this.userInviteData[field.id];
-      } else if (field.id.includes('company')) {
-        field.defaultValue = this.userInviteData.customData?.company;
-      }
-      return field;
-    });
-    mappedFields.push(this.passwordField);
-
-    return mappedFields;
-  }
-
-  // getting generated form group for disabling special fields
-  setCreatedForm(form) {
-    form.get('email').disable();
-    const companyKey = Object.keys(form.value).find(key => key.includes('company'));
-    if (companyKey) {
-      form.get([companyKey]).disable();
-=======
         this.signUpGroup = form;
 
         // add terms control into signup form
         this.signUpGroup.addControl('terms', this.termsControl);
->>>>>>> 4af19e2a
     }
 
     // register invited user and deleting invite on success
