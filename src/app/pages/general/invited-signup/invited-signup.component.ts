--- conflicted
+++ resolved
@@ -1,33 +1,21 @@
 import { Component, OnDestroy, OnInit } from '@angular/core';
 import { ActivatedRoute, Router } from '@angular/router';
 import {
-<<<<<<< HEAD
     AuthenticationService,
     InviteUserModel,
     InviteUserService,
     NativeLoginService,
-=======
-    InviteUserModel,
-    InviteUserService,
-    NativeLoginService,
-    UserAccountTypeModel,
->>>>>>> 678e9a25
-    UserAccountTypesService,
+   UserAccountTypeModel, UserAccountTypesService,
 } from '@openchannel/angular-common-services';
 import { Subject } from 'rxjs';
 import { merge } from 'lodash';
 import { LogOutService } from '@core/services/logout-service/log-out.service';
-<<<<<<< HEAD
 import { filter, finalize, map, takeUntil } from 'rxjs/operators';
-import { AppFormField } from '@openchannel/angular-common-components';
-=======
-import { finalize, map, takeUntil } from 'rxjs/operators';
 import { AppFormField, OcEditUserFormConfig, OcEditUserResult } from '@openchannel/angular-common-components';
 import { OcEditUserTypeService } from '@core/services/user-type-service/user-type.service';
 import { LoadingBarService } from '@ngx-loading-bar/core';
 import { LoadingBarState } from '@ngx-loading-bar/core/loading-bar.state';
 import { ToastrService } from 'ngx-toastr';
->>>>>>> 678e9a25
 
 @Component({
     selector: 'app-invited-signup',
@@ -98,21 +86,15 @@
         private typeService: UserAccountTypesService,
         private logOutService: LogOutService,
         private nativeLoginService: NativeLoginService,
-<<<<<<< HEAD
-        private authService: AuthenticationService,
-    ) {}
-
-    ngOnInit(): void {
-        this.checkSSO();
-=======
         private loadingBarService: LoadingBarService,
         private ocEditTypeService: OcEditUserTypeService,
         private toaster: ToastrService,
+        private authService: AuthenticationService,
     ) {}
 
     ngOnInit(): void {
         this.loaderBar = this.loadingBarService.useRef();
->>>>>>> 678e9a25
+        this.checkSSO();
         this.getInviteDetails();
     }
 
