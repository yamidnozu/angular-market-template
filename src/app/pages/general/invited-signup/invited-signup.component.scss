@import '~@openchannel/angular-common-components/assets/styles/theme';
@import '~assets/styles/mixins';

.card-body {
    font-size: 14px;
    line-height: 16px;
    padding: 40px 30px 38px;
}

.border-card {
    border-radius: 4px;
    border: 1px solid $info;
}

.signup-position {
    display: block;
    margin: 5rem auto 0;
    width: 412px;
}

.consent-checkbox {
    height: 2rem;
}

@include media-breakpoint-sm {
    .card-body {
        padding: 4rem 2rem 5rem;
        min-height: 100vh;
    }

    .signup-position {
        margin: 0 auto;
        width: 100%;
    }

<<<<<<< HEAD
  .border-card {
    border: none;
  }
}

.invited-signup {
  &__consent {
    &__checkbox {
      align-items: flex-start;
      display: flex;

      &-input {
        height: 16px;
      }
    }

    &__label {
      @include font-size-sm();
    }

    &__link {
      @include font-size-sm();
      @include font-medium();
    }
  }
=======
    .border-card {
        border: none;
    }
>>>>>>> dcc76299
}<|MERGE_RESOLUTION|>--- conflicted
+++ resolved
@@ -33,10 +33,9 @@
         width: 100%;
     }
 
-<<<<<<< HEAD
-  .border-card {
-    border: none;
-  }
+    .border-card {
+        border: none;
+    }
 }
 
 .invited-signup {
@@ -59,9 +58,4 @@
       @include font-medium();
     }
   }
-=======
-    .border-card {
-        border: none;
-    }
->>>>>>> dcc76299
 }