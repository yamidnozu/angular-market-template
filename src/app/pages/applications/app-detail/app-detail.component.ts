import { Component, OnDestroy, OnInit } from '@angular/core';
import {
  AppsService,
  ReviewsService,
  FullAppData,
  Page,
  OCReviewDetails,
  OverallRatingSummary,
  FrontendService,
  DropdownModel, AppVersionService, AppFormService, AppFormModel, SiteConfigService, TitleService,
} from 'oc-ng-common-service';
import { ActivatedRoute, Router } from '@angular/router';
import {Subject, Observable} from 'rxjs';
import {map, takeUntil, tap} from 'rxjs/operators';
import {pageConfig} from '../../../../assets/data/configData';
import {NgbModal} from '@ng-bootstrap/ng-bootstrap';
import {ToastrService} from 'ngx-toastr';
import { LoadingBarState } from '@ngx-loading-bar/core/loading-bar.state';
import { LoadingBarService } from '@ngx-loading-bar/core';
<<<<<<< HEAD
import {ButtonAction} from './button-action/models/button-action.model';
=======
import {FormModalComponent} from '../form-modal/form-modal.component';
>>>>>>> 74bd7c0b

@Component({
  selector: 'app-app-detail',
  templateUrl: './app-detail.component.html',
  styleUrls: ['./app-detail.component.scss']
})
export class AppDetailComponent implements OnInit, OnDestroy {

  app: FullAppData;
  recommendedApps: FullAppData [] = [];
  appData$: Observable<FullAppData>;
  overallRating: OverallRatingSummary = new OverallRatingSummary();

  reviewsPage: Page<OCReviewDetails>;

  reviewsSorts: DropdownModel<string>[];
  selectedSort: DropdownModel<string>;

  reviewsFilter: DropdownModel<string>[] = [
      new DropdownModel('All Stars', null),
      new DropdownModel('5 Stars', `{'rating': 500}`),
      new DropdownModel('4 Stars', `{'rating': 400}`),
      new DropdownModel('3 Stars', `{'rating': 300}`),
      new DropdownModel('2 Stars', `{'rating': 200}`),
      new DropdownModel('1 Stars', `{'rating': 100}`),
  ];
  selectedFilter: DropdownModel<string> = this.reviewsFilter[0];
  isDeveloperPreviewPage = false;

  private destroy$: Subject<void> = new Subject();
  private appConfigPipe = pageConfig.fieldMappings;
  public appListingActions: ButtonAction[];
  private contactForm: AppFormModel;

  private loader: LoadingBarState;

  constructor(private appService: AppsService,
              private appVersionService: AppVersionService,
              private reviewsService: ReviewsService,
              private frontendService: FrontendService,
              private loadingBar: LoadingBarService,
              private route: ActivatedRoute,
              private router: Router,
              private modalService: NgbModal,
              private formService: AppFormService,
              private toaster: ToastrService,
              private titleService: TitleService) { }

  ngOnInit(): void {
    this.loader = this.loadingBar.useRef();

    const appId = this.route.snapshot.paramMap.get('appId');
    const appVersion = this.route.snapshot.paramMap.get('appVersion');
    const safeName = this.route.snapshot.paramMap.get('safeName');

    this.loader.start();

    this.appData$ = this.getApp(safeName, appId, appVersion);

    this.appData$.subscribe(() => {
          this.loader.complete();
          this.appListingActions = this.getButtonActions(pageConfig);
          this.loadReviews();
        }, () => this.loader.complete());

    this.frontendService.getSorts()
        .pipe(takeUntil(this.destroy$))
        .subscribe(page => {
          this.reviewsSorts = page.list[0] ?
              page.list[0].values.map(value => new DropdownModel<string>(value.label, value.sort)) : null;
    });

    this.getRecommendedApps();
    this.getContactForm();

    this.router.routeReuseStrategy.shouldReuseRoute = () => {
      return false;
    };
  }

  ngOnDestroy(): void {
    this.destroy$.next();
    this.destroy$.complete();
  }

  loadReviews(): void {
    this.loader.start();
    this.reviewsService.getReviewsByAppId(this.app.appId, this.selectedSort ? this.selectedSort.value : null,
        this.selectedFilter ? this.selectedFilter.value : null)
        .pipe(takeUntil(this.destroy$),
            tap((page: Page<OCReviewDetails>) => this.reviewsPage = page))
        .subscribe(() => {
              this.loader.complete();
              if (this.overallRating.rating === 0) {
                this.countRating();
              }
            },
            () => this.loader.complete());
  }

  onReviewSortChange(selected: DropdownModel<string>): void {
    this.selectedSort = selected;
    this.loadReviews();
  }

  onReviewFilterChange(selected: DropdownModel<string>): void {
    this.selectedFilter = selected;
    this.loadReviews();
  }

  getRecommendedApps(): void {
    this.loader.start();

    this.appService.getApps(1, 3, '{randomize: 1}', '{\'status.value\':\'approved\'}').pipe(
      takeUntil(this.destroy$))
      .subscribe(apps => {
        this.recommendedApps = apps.list.map(app => new FullAppData(app, this.appConfigPipe));
        this.loader.complete();
      }, () => {
        this.loader.complete();
      });
  }

  private getApp(safeName: string, appId: string, appVersion: string): Observable<FullAppData> {
    const appData = safeName ?
        this.appService.getAppBySafeName(safeName) :
        this.appVersionService.getAppByVersion(appId, Number(appVersion));

    return appData.pipe(takeUntil(this.destroy$),
          map(app => new FullAppData(app, pageConfig.fieldMappings)),
          tap(app => {
            this.titleService.setSpecialTitle(app.name);
            return this.app = app;
          }));
  }

  private countRating(): void {
    this.overallRating = new OverallRatingSummary(this.app.rating / 100, this.reviewsPage.count);
    this.reviewsPage.list.forEach(review => this.overallRating[review.rating / 100]++);
  }

  openContactForm() {
    const modalRef = this.modalService.open(FormModalComponent, { size: 'sm' });
    modalRef.componentInstance.formData = this.contactForm;
    modalRef.componentInstance.modalTitle = 'Contact form';

    modalRef.result.then(value => {
      if (value) {
        this.loader.start();
        this.formService.createFormSubmission(this.contactForm.formId, {
          appId: this.app.appId,
          name: value.name,
          userId: '',
          email: value.email,
          formData: {
            ...value,
          },
        }).pipe(takeUntil(this.destroy$))
        .subscribe(() => {
              this.loader.complete();
              this.toaster.success('Your message was sent to the Developer');
            },
            () => {
              this.loader.complete();
              this.toaster.error('Your message wasn\'t sent to the Developer');
            });
      }
    });
  }

  private getContactForm() {
    this.formService.getForm('lead')
    .pipe(takeUntil(this.destroy$))
    .subscribe(form => {
      this.contactForm = form;
    });
  }

  get isDownloadRendered(): boolean {
    return true;
  }

  navigateTo(parts: any []): void {
    this.router.navigate(parts).then();
  }

  closeWindow() {
    window.close();
  }

  private getButtonActions(pageConfig: any): ButtonAction[] {
    const buttonActions =  pageConfig?.appDetailsPage['listing-actions'];
    if (buttonActions && this.app?.type) {
      return buttonActions.filter(action => action?.appTypes?.includes(this.app.type));
    }
    return [];
  }
}<|MERGE_RESOLUTION|>--- conflicted
+++ resolved
@@ -17,11 +17,7 @@
 import {ToastrService} from 'ngx-toastr';
 import { LoadingBarState } from '@ngx-loading-bar/core/loading-bar.state';
 import { LoadingBarService } from '@ngx-loading-bar/core';
-<<<<<<< HEAD
 import {ButtonAction} from './button-action/models/button-action.model';
-=======
-import {FormModalComponent} from '../form-modal/form-modal.component';
->>>>>>> 74bd7c0b
 
 @Component({
   selector: 'app-app-detail',
@@ -163,35 +159,6 @@
     this.reviewsPage.list.forEach(review => this.overallRating[review.rating / 100]++);
   }
 
-  openContactForm() {
-    const modalRef = this.modalService.open(FormModalComponent, { size: 'sm' });
-    modalRef.componentInstance.formData = this.contactForm;
-    modalRef.componentInstance.modalTitle = 'Contact form';
-
-    modalRef.result.then(value => {
-      if (value) {
-        this.loader.start();
-        this.formService.createFormSubmission(this.contactForm.formId, {
-          appId: this.app.appId,
-          name: value.name,
-          userId: '',
-          email: value.email,
-          formData: {
-            ...value,
-          },
-        }).pipe(takeUntil(this.destroy$))
-        .subscribe(() => {
-              this.loader.complete();
-              this.toaster.success('Your message was sent to the Developer');
-            },
-            () => {
-              this.loader.complete();
-              this.toaster.error('Your message wasn\'t sent to the Developer');
-            });
-      }
-    });
-  }
-
   private getContactForm() {
     this.formService.getForm('lead')
     .pipe(takeUntil(this.destroy$))
