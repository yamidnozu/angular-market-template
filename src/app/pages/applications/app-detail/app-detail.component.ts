import { Component, OnDestroy, OnInit } from '@angular/core';
import {
  AppsService,
  ReviewsService,
  FullAppData,
  Page,
  OCReviewDetails,
  OverallRatingSummary,
  FrontendService,
  DropdownModel, AppVersionService, AppFormService, AppFormModel, SiteConfigService, TitleService,
} from 'oc-ng-common-service';
import { ActivatedRoute, Router } from '@angular/router';
import {Subject, Observable} from 'rxjs';
import {map, takeUntil, tap} from 'rxjs/operators';
import {pageConfig} from '../../../../assets/data/configData';
import {NgbModal} from '@ng-bootstrap/ng-bootstrap';
import {ToastrService} from 'ngx-toastr';
import { LoadingBarState } from '@ngx-loading-bar/core/loading-bar.state';
import { LoadingBarService } from '@ngx-loading-bar/core';
<<<<<<< HEAD
import {ButtonAction, DownloadButtonAction} from './button-action/models/button-action.model';
import * as _ from 'lodash';
=======
import {ButtonAction} from './button-action/models/button-action.model';
>>>>>>> 498b4129

@Component({
  selector: 'app-app-detail',
  templateUrl: './app-detail.component.html',
  styleUrls: ['./app-detail.component.scss']
})
export class AppDetailComponent implements OnInit, OnDestroy {

  app: FullAppData;
  recommendedApps: FullAppData [] = [];
  appData$: Observable<FullAppData>;
  overallRating: OverallRatingSummary = new OverallRatingSummary();

  reviewsPage: Page<OCReviewDetails>;

  reviewsSorts: DropdownModel<string>[];
  selectedSort: DropdownModel<string>;

  reviewsFilter: DropdownModel<string>[] = [
      new DropdownModel('All Stars', null),
      new DropdownModel('5 Stars', `{'rating': 500}`),
      new DropdownModel('4 Stars', `{'rating': 400}`),
      new DropdownModel('3 Stars', `{'rating': 300}`),
      new DropdownModel('2 Stars', `{'rating': 200}`),
      new DropdownModel('1 Stars', `{'rating': 100}`),
  ];
  selectedFilter: DropdownModel<string> = this.reviewsFilter[0];
  isDeveloperPreviewPage = false;

  private destroy$: Subject<void> = new Subject();
  private appConfigPipe = pageConfig.fieldMappings;
  public appListingActions: ButtonAction[];
  private contactForm: AppFormModel;

  private loader: LoadingBarState;

  constructor(private appService: AppsService,
              private appVersionService: AppVersionService,
              private reviewsService: ReviewsService,
              private frontendService: FrontendService,
              private loadingBar: LoadingBarService,
              private route: ActivatedRoute,
              private router: Router,
              private modalService: NgbModal,
              private formService: AppFormService,
              private toaster: ToastrService,
              private titleService: TitleService) { }

  ngOnInit(): void {
    this.loader = this.loadingBar.useRef();

    const appId = this.route.snapshot.paramMap.get('appId');
    const appVersion = this.route.snapshot.paramMap.get('appVersion');
    const safeName = this.route.snapshot.paramMap.get('safeName');

    this.loader.start();

    this.appData$ = this.getApp(safeName, appId, appVersion);

    this.appData$.subscribe(() => {
          this.loader.complete();
          this.appListingActions = this.getButtonActions(pageConfig);
          this.loadReviews();
        }, () => this.loader.complete());

    this.frontendService.getSorts()
        .pipe(takeUntil(this.destroy$))
        .subscribe(page => {
          this.reviewsSorts = page.list[0] ?
              page.list[0].values.map(value => new DropdownModel<string>(value.label, value.sort)) : null;
    });

    this.getRecommendedApps();
    this.getContactForm();

    this.router.routeReuseStrategy.shouldReuseRoute = () => {
      return false;
    };
  }

  ngOnDestroy(): void {
    this.destroy$.next();
    this.destroy$.complete();
  }

  loadReviews(): void {
    this.loader.start();
    this.reviewsService.getReviewsByAppId(this.app.appId, this.selectedSort ? this.selectedSort.value : null,
        this.selectedFilter ? this.selectedFilter.value : null)
        .pipe(takeUntil(this.destroy$),
            tap((page: Page<OCReviewDetails>) => this.reviewsPage = page))
        .subscribe(() => {
              this.loader.complete();
              if (this.overallRating.rating === 0) {
                this.countRating();
              }
            },
            () => this.loader.complete());
  }

  onReviewSortChange(selected: DropdownModel<string>): void {
    this.selectedSort = selected;
    this.loadReviews();
  }

  onReviewFilterChange(selected: DropdownModel<string>): void {
    this.selectedFilter = selected;
    this.loadReviews();
  }

  getRecommendedApps(): void {
    this.loader.start();

    this.appService.getApps(1, 3, '{randomize: 1}', '{\'status.value\':\'approved\'}').pipe(
      takeUntil(this.destroy$))
      .subscribe(apps => {
        this.recommendedApps = apps.list.map(app => new FullAppData(app, this.appConfigPipe));
        this.loader.complete();
      }, () => {
        this.loader.complete();
      });
  }

  private getApp(safeName: string, appId: string, appVersion: string): Observable<FullAppData> {
    const appData = safeName ?
        this.appService.getAppBySafeName(safeName) :
        this.appVersionService.getAppByVersion(appId, Number(appVersion));

    return appData.pipe(takeUntil(this.destroy$),
          map(app => new FullAppData(app, pageConfig.fieldMappings)),
          tap(app => {
            this.titleService.setSpecialTitle(app.name);
            return this.app = app;
          }));
  }

  private countRating(): void {
    this.overallRating = new OverallRatingSummary(this.app.rating / 100, this.reviewsPage.count);
    this.reviewsPage.list.forEach(review => this.overallRating[review.rating / 100]++);
  }

  private getContactForm() {
    this.formService.getForm('lead')
    .pipe(takeUntil(this.destroy$))
    .subscribe(form => {
      this.contactForm = form;
    });
  }

  get isDownloadRendered(): boolean {
    return true;
  }

  navigateTo(parts: any []): void {
    this.router.navigate(parts).then();
  }

  closeWindow() {
    window.close();
  }

  private getButtonActions(pageConfig: any): ButtonAction[] {
    const buttonActions =  pageConfig?.appDetailsPage['listing-actions'];
    if (buttonActions && this.app?.type) {
<<<<<<< HEAD
      return buttonActions.filter(action => {
        if (action?.appTypes?.includes(this.app.type)) {
          return !(action?.type === 'download' && !_.get(this.app, (action as DownloadButtonAction).fileField));
        }
      });
=======
      return buttonActions.filter(action => action?.appTypes?.includes(this.app.type));
>>>>>>> 498b4129
    }
    return [];
  }
}<|MERGE_RESOLUTION|>--- conflicted
+++ resolved
@@ -17,12 +17,8 @@
 import {ToastrService} from 'ngx-toastr';
 import { LoadingBarState } from '@ngx-loading-bar/core/loading-bar.state';
 import { LoadingBarService } from '@ngx-loading-bar/core';
-<<<<<<< HEAD
 import {ButtonAction, DownloadButtonAction} from './button-action/models/button-action.model';
 import * as _ from 'lodash';
-=======
-import {ButtonAction} from './button-action/models/button-action.model';
->>>>>>> 498b4129
 
 @Component({
   selector: 'app-app-detail',
@@ -187,15 +183,11 @@
   private getButtonActions(pageConfig: any): ButtonAction[] {
     const buttonActions =  pageConfig?.appDetailsPage['listing-actions'];
     if (buttonActions && this.app?.type) {
-<<<<<<< HEAD
       return buttonActions.filter(action => {
         if (action?.appTypes?.includes(this.app.type)) {
           return !(action?.type === 'download' && !_.get(this.app, (action as DownloadButtonAction).fileField));
         }
       });
-=======
-      return buttonActions.filter(action => action?.appTypes?.includes(this.app.type));
->>>>>>> 498b4129
     }
     return [];
   }
