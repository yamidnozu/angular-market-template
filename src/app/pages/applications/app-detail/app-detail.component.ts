--- conflicted
+++ resolved
@@ -7,11 +7,7 @@
   OCReviewDetails,
   OverallRatingSummary,
   FrontendService,
-<<<<<<< HEAD
-  DropdownModel, AppVersionService,
-=======
-  DropdownModel, AppFormService, AppFormModel,
->>>>>>> eccf4dcf
+  DropdownModel, AppVersionService, AppFormService, AppFormModel,
 } from 'oc-ng-common-service';
 import { ActivatedRoute, Router } from '@angular/router';
 import {Subject, Observable} from 'rxjs';
@@ -153,10 +149,6 @@
     this.reviewsPage.list.forEach(review => this.overallRating[review.rating / 100]++);
   }
 
-<<<<<<< HEAD
-  closeWindow() {
-    window.close();
-=======
   openContactForm() {
     const modalRef = this.modalService.open(FormModalComponent, { size: 'lg' });
     modalRef.componentInstance.formData = this.contactForm;
@@ -174,7 +166,7 @@
             ...value,
           },
         }).pipe(takeUntil(this.destroy$))
-          .subscribe(() => {
+        .subscribe(() => {
               this.loaderService.closeLoader('contactForm');
               this.toaster.success('Your message was sent to the Developer');
             },
@@ -188,14 +180,17 @@
 
   private getContactForm() {
     this.formService.getForm('lead')
-      .pipe(takeUntil(this.destroy$))
-      .subscribe(form => {
-        this.contactForm = form;
-      });
+    .pipe(takeUntil(this.destroy$))
+    .subscribe(form => {
+      this.contactForm = form;
+    });
   }
 
   get isDownloadRendered(): boolean {
     return true;
->>>>>>> eccf4dcf
+  }
+
+  closeWindow() {
+    window.close();
   }
 }