import { Component, OnDestroy, OnInit } from '@angular/core';
import {
    AppsService,
    ReviewsService,
    Page,
    AppVersionService,
    AppFormService,
    TitleService,
    FrontendService,
    StatisticService,
} from '@openchannel/angular-common-services';
import { ActivatedRoute, Router } from '@angular/router';
import { Subject, Observable, of } from 'rxjs';
import { catchError, map, mergeMap, takeUntil, tap } from 'rxjs/operators';
import { pageConfig } from 'assets/data/configData';
import { NgbModal } from '@ng-bootstrap/ng-bootstrap';
import { ToastrService } from 'ngx-toastr';
import { LoadingBarState } from '@ngx-loading-bar/core/loading-bar.state';
import { LoadingBarService } from '@ngx-loading-bar/core';
import { ButtonAction, DownloadButtonAction } from './button-action/models/button-action.model';
import {
    DropdownModel,
    FullAppData,
    OCReviewDetails,
    OverallRatingSummary,
    Review,
    ReviewListOptionType,
} from '@openchannel/angular-common-components';
import { get } from 'lodash';
import { HttpHeaders } from '@angular/common/http';
import { Location } from '@angular/common';
import { MarketMetaTagService } from '@core/services/meta-tag-service/meta-tag-service.service';

@Component({
    selector: 'app-app-detail',
    templateUrl: './app-detail.component.html',
    styleUrls: ['./app-detail.component.scss'],
})
export class AppDetailComponent implements OnInit, OnDestroy {
    app: FullAppData;
    recommendedApps: FullAppData[] = [];
    appData$: Observable<FullAppData>;
    overallRating: OverallRatingSummary = new OverallRatingSummary();

    reviewsPage: Page<OCReviewDetails>;
    // review of the current user from the review list
    userReview: OCReviewDetails | Review;

    reviewsSorts: DropdownModel<string>[];
    selectedSort: DropdownModel<string>;
    reviewsFilter: DropdownModel<string>[] = [
        new DropdownModel('All Stars', null),
        new DropdownModel('5 Stars', `{'rating': 500}`),
        new DropdownModel('4 Stars', `{'rating': 400}`),
        new DropdownModel('3 Stars', `{'rating': 300}`),
        new DropdownModel('2 Stars', `{'rating': 200}`),
        new DropdownModel('1 Stars', `{'rating': 100}`),
    ];
    selectedFilter: DropdownModel<string> = this.reviewsFilter[0];
    isDeveloperPreviewPage: boolean = false;
    // switch between the review form and the review list
    isWritingReview: boolean = false;
    // flag for disabling a submit button and set a spinner while the request in process
    reviewSubmitInProgress: boolean = false;
    appListingActions: ButtonAction[];
    // id of the current user. Necessary for a review
    currentUserId: string;

    private destroy$: Subject<void> = new Subject();
    private appConfigPipe = pageConfig.fieldMappings;
    private loader: LoadingBarState;

    constructor(
        private appService: AppsService,
        private appVersionService: AppVersionService,
        private reviewsService: ReviewsService,
        private frontendService: FrontendService,
        private loadingBar: LoadingBarService,
        private route: ActivatedRoute,
        private router: Router,
        private modalService: NgbModal,
        private formService: AppFormService,
        private toaster: ToastrService,
        private titleService: TitleService,
        private statisticService: StatisticService,
        private metaTagService: MarketMetaTagService,
        private location: Location,
    ) {}

    ngOnInit(): void {
        this.loader = this.loadingBar.useRef();

        this.getAppData();

        this.frontendService
            .getSorts()
            .pipe(takeUntil(this.destroy$))
            .subscribe(page => {
                this.reviewsSorts = page.list[0]
                    ? page.list[0].values.map(value => new DropdownModel<string>(value.label, value.sort))
                    : null;
            });

        this.getRecommendedApps();

        this.router.routeReuseStrategy.shouldReuseRoute = () => {
            return false;
        };
    }

    ngOnDestroy(): void {
        this.destroy$.next();
        this.destroy$.complete();
        this.loader.complete();
    }

    loadReviews(): void {
        this.loader.start();

        this.reviewsService
            .getReviewsByAppId(
                this.app.appId,
                this.selectedSort ? this.selectedSort.value : null,
                this.selectedFilter ? [this.selectedFilter.value] : [],
            )
            .pipe(takeUntil(this.destroy$))
            .subscribe(
                resPage => {
                    this.reviewsPage = resPage;

                    const someSortApplied = !!(this.selectedFilter.value || this.selectedSort);
                    if (this.currentUserId && !someSortApplied) {
                        this.makeCurrentUserReviewFirst();
                    }

                    if (this.overallRating.rating === 0) {
                        this.countRating();
                    }

                    this.loader.complete();
                },
                () => this.loader.complete(),
            );
    }

    onReviewSortChange(selected: DropdownModel<string>): void {
        this.selectedSort = selected;
        this.loadReviews();
    }

    onReviewFilterChange(selected: DropdownModel<string>): void {
        this.selectedFilter = selected;
        this.loadReviews();
    }

    getRecommendedApps(): void {
        this.loader.start();

        this.appService
            .getApps(1, 3, '{randomize: 1}', "{'status.value':'approved'}")
            .pipe(takeUntil(this.destroy$))
            .subscribe(
                apps => {
                    this.recommendedApps = apps.list.map(app => new FullAppData(app, this.appConfigPipe));
                    this.loader.complete();
                },
                () => {
                    this.loader.complete();
                },
            );
    }

    closeWindow(): void {
        window.close();
    }

    getAppData(): void {
        this.loader.start();

        const appId = this.route.snapshot.paramMap.get('appId');
        const appVersion = this.route.snapshot.paramMap.get('appVersion');
        const safeName = this.route.snapshot.paramMap.get('safeName');

        this.appData$ = this.getApp(safeName, appId, appVersion);
        this.appData$
            .pipe(
                tap(x => {
                    this.loader.complete();
                    this.appListingActions = this.getButtonActions(pageConfig);
                    this.loadReviews();
                }),
                mergeMap(() => this.statisticService.recordVisitToApp(this.app.appId, new HttpHeaders({ 'x-handle-error': '400' }))),
            )
            .subscribe(
                () => {},
                () => this.loader.complete(),
            );
    }

    onNewReview(): void {
        this.isWritingReview = true;
    }

    onReviewSubmit(review: Review): void {
        this.reviewSubmitInProgress = true;
        const reviewData = {
            ...review,
            appId: this.app.appId,
        };
        if (this.userReview) {
            this.reviewsService
                .updateReview({
                    ...reviewData,
                    reviewId: this.userReview.reviewId,
                })
                .pipe(takeUntil(this.destroy$))
                .subscribe(
                    () => this.reloadReview(),
                    () => (this.reviewSubmitInProgress = false),
                );
        } else {
            this.reviewsService
                .createReview(reviewData)
                .pipe(takeUntil(this.destroy$))
                .subscribe(
                    () => this.reloadReview(),
                    () => (this.reviewSubmitInProgress = false),
                );
        }
    }

    onCancelReview(): void {
        this.isWritingReview = false;
    }

    onChosenReviewActon(option: ReviewListOptionType): void {
        switch (option) {
            case 'EDIT':
                this.editReview();
                return;
            case 'DELETE':
                this.deleteReview();
                return;
            default:
                return;
        }
    }

<<<<<<< HEAD
    private makeCurrentUserReviewFirst(): void {
        const userReviewIndex = this.reviewsPage.list.findIndex(review => review.userId === this.currentUserId);
        if (userReviewIndex !== -1) {
            this.userReview = this.reviewsPage.list.splice(userReviewIndex, 1)[0];
            this.reviewsPage.list.unshift(this.userReview);
        }
=======
    goBack(): void {
        this.location.back();
>>>>>>> 999cc80a
    }

    private editReview(): void {
        this.reviewsService
            .getOneReview(this.userReview.reviewId)
            .pipe(takeUntil(this.destroy$))
            .subscribe(review => {
                this.userReview = review as Review;
                this.isWritingReview = true;
            });
    }

    private getApp(safeName: string, appId: string, appVersion: string): Observable<FullAppData> {
        const appData = safeName
            ? this.appService.getAppBySafeName(safeName)
            : this.appVersionService.getAppByVersion(appId, Number(appVersion));

        return appData.pipe(
            takeUntil(this.destroy$),
            catchError(error => {
                if (error.status === 404) {
                    this.router.navigate(['/not-found']).then(() => this.loader.complete());
                }
                return of(error);
            }),
            tap(appResponse =>
                this.metaTagService.pushSelectedFieldsToTempPageData({
                    app: appResponse,
                }),
            ),
            map(app => {
                const mappedApp = new FullAppData(app, pageConfig.fieldMappings);
                if (typeof mappedApp.images[0] === 'string') {
                    mappedApp.images = (mappedApp.images as string[]).map(imageItem => {
                        return {
                            image: imageItem,
                        };
                    });
                }
                return mappedApp;
            }),
            tap(app => {
                this.titleService.setSpecialTitle(app.name);

                if (app.ownership) {
                    this.currentUserId = app.ownership.userId;
                }
                this.app = app;
                return this.app;
            }),
        );
    }

    private countRating(): void {
        const approvedReviews = this.reviewsPage.list.filter(review => review.status.value === 'approved');

        this.overallRating = new OverallRatingSummary(this.app.rating / 100, this.app.reviewCount);
        approvedReviews.forEach(review => this.overallRating[Math.floor(review.rating / 100)]++);
    }

    private getButtonActions(config: any): ButtonAction[] {
        const buttonActions = config?.appDetailsPage['listing-actions'];
        if (buttonActions && this.app?.type) {
            return buttonActions.filter(action => {
                const isTypeSupported = action?.appTypes?.includes(this.app.type);
                const isNoDownloadType = action?.type !== 'download';
                const isFileFieldPresent = !!get(this.app, (action as DownloadButtonAction).fileField);

                return isTypeSupported && (isNoDownloadType || isFileFieldPresent);
            });
        }
        return [];
    }

    private reloadReview(): void {
        this.loadReviews();
        this.reviewSubmitInProgress = false;
        this.isWritingReview = false;
    }

    private deleteReview(): void {
        this.reviewsService
            .deleteReview(this.userReview.reviewId)
            .pipe(takeUntil(this.destroy$))
            .subscribe(() => this.loadReviews());
    }
}<|MERGE_RESOLUTION|>--- conflicted
+++ resolved
@@ -246,17 +246,16 @@
         }
     }
 
-<<<<<<< HEAD
+    goBack(): void {
+        this.location.back();
+    }
+
     private makeCurrentUserReviewFirst(): void {
         const userReviewIndex = this.reviewsPage.list.findIndex(review => review.userId === this.currentUserId);
         if (userReviewIndex !== -1) {
             this.userReview = this.reviewsPage.list.splice(userReviewIndex, 1)[0];
             this.reviewsPage.list.unshift(this.userReview);
         }
-=======
-    goBack(): void {
-        this.location.back();
->>>>>>> 999cc80a
     }
 
     private editReview(): void {
