import { Component, OnDestroy, OnInit } from '@angular/core';
import {
    AppsService,
    ReviewsService,
    Page,
    AppVersionService,
    AppFormService,
    TitleService,
    FrontendService,
    StatisticService,
} from '@openchannel/angular-common-services';
import { ActivatedRoute, Router } from '@angular/router';
import { Subject, Observable, of } from 'rxjs';
import { catchError, map, mergeMap, takeUntil, tap } from 'rxjs/operators';
import { pageConfig } from 'assets/data/configData';
import { NgbModal } from '@ng-bootstrap/ng-bootstrap';
import { ToastrService } from 'ngx-toastr';
import { LoadingBarState } from '@ngx-loading-bar/core/loading-bar.state';
import { LoadingBarService } from '@ngx-loading-bar/core';
import { ButtonAction, DownloadButtonAction } from './button-action/models/button-action.model';
import {
    DropdownModel,
    FullAppData,
    OCReviewDetails,
    OverallRatingSummary,
    Review,
    ReviewListOptionType,
} from '@openchannel/angular-common-components';
import { get, find } from 'lodash';
import { forkJoin } from 'rxjs/internal/observable/forkJoin';
import { HttpHeaders } from '@angular/common/http';
import { MarketMetaTagService } from '@core/services/meta-tag-service/meta-tag-service.service';

@Component({
    selector: 'app-app-detail',
    templateUrl: './app-detail.component.html',
    styleUrls: ['./app-detail.component.scss'],
})
export class AppDetailComponent implements OnInit, OnDestroy {
    app: FullAppData;
    recommendedApps: FullAppData[] = [];
    appData$: Observable<FullAppData>;
    overallRating: OverallRatingSummary = new OverallRatingSummary();

    reviewsPage: Page<OCReviewDetails>;
    // review of the current user from the review list
    userReview: OCReviewDetails | Review;

    reviewsSorts: DropdownModel<string>[];
    selectedSort: DropdownModel<string>;
    reviewsFilter: DropdownModel<string>[] = [
        new DropdownModel('All Stars', null),
        new DropdownModel('5 Stars', `{'rating': 500}`),
        new DropdownModel('4 Stars', `{'rating': 400}`),
        new DropdownModel('3 Stars', `{'rating': 300}`),
        new DropdownModel('2 Stars', `{'rating': 200}`),
        new DropdownModel('1 Stars', `{'rating': 100}`),
    ];
    selectedFilter: DropdownModel<string> = this.reviewsFilter[0];
    isDeveloperPreviewPage: boolean = false;
    // switch between the review form and the review list
    isWritingReview: boolean = false;
    // flag for disabling a submit button and set a spinner while the request in process
    reviewSubmitInProgress: boolean = false;
    appListingActions: ButtonAction[];
    // id of the current user. Necessary for a review
    currentUserId: string;

    private destroy$: Subject<void> = new Subject();
    private appConfigPipe = pageConfig.fieldMappings;
    private loader: LoadingBarState;

    constructor(
        private appService: AppsService,
        private appVersionService: AppVersionService,
        private reviewsService: ReviewsService,
        private frontendService: FrontendService,
        private loadingBar: LoadingBarService,
        private route: ActivatedRoute,
        private router: Router,
        private modalService: NgbModal,
        private formService: AppFormService,
        private toaster: ToastrService,
        private titleService: TitleService,
        private statisticService: StatisticService,
        private metaTagService: MarketMetaTagService,
    ) {}

    ngOnInit(): void {
        this.loader = this.loadingBar.useRef();

        this.getAppData();

        this.frontendService
            .getSorts()
            .pipe(takeUntil(this.destroy$))
            .subscribe(page => {
                this.reviewsSorts = page.list[0]
                    ? page.list[0].values.map(value => new DropdownModel<string>(value.label, value.sort))
                    : null;
            });

        this.getRecommendedApps();

        this.router.routeReuseStrategy.shouldReuseRoute = () => {
            return false;
        };
    }

    ngOnDestroy(): void {
        this.destroy$.next();
        this.destroy$.complete();
        this.loader.complete();
    }

    loadReviews(): void {
        this.loader.start();

        const filterArray: string[] = [];
        const obsArr: Observable<Page<OCReviewDetails>>[] = [];

        if (this.selectedFilter && this.selectedFilter.value) {
            filterArray.push(this.selectedFilter.value);
        }

        if (this.currentUserId) {
            filterArray.push(`{'userId': {'$ne': ['${this.currentUserId}']}}`);
            obsArr.push(
                this.reviewsService.getReviewsByAppId(this.app.appId, this.selectedSort ? this.selectedSort.value : null, [
                    `{'userId': '${this.currentUserId}'}`,
                ]),
            );
        }
        obsArr.push(this.reviewsService.getReviewsByAppId(this.app.appId, this.selectedSort ? this.selectedSort.value : null, filterArray));

        forkJoin(obsArr)
            .pipe(takeUntil(this.destroy$))
            .subscribe(
                resPage => {
                    this.reviewsPage = { ...resPage[0], ...resPage[1] };
                    this.userReview = find(this.reviewsPage.list, ['userId', this.currentUserId]);
                    this.loader.complete();
                    if (this.overallRating.rating === 0) {
                        this.countRating();
                    }
                },
                () => this.loader.complete(),
            );
    }

    onReviewSortChange(selected: DropdownModel<string>): void {
        this.selectedSort = selected;
        this.loadReviews();
    }

    onReviewFilterChange(selected: DropdownModel<string>): void {
        this.selectedFilter = selected;
        this.loadReviews();
    }

    getRecommendedApps(): void {
        this.loader.start();

        this.appService
            .getApps(1, 3, '{randomize: 1}', "{'status.value':'approved'}")
            .pipe(takeUntil(this.destroy$))
            .subscribe(
                apps => {
                    this.recommendedApps = apps.list.map(app => new FullAppData(app, this.appConfigPipe));
                    this.loader.complete();
                },
                () => {
                    this.loader.complete();
                },
            );
    }

    closeWindow(): void {
        window.close();
    }

    getAppData(): void {
        this.loader.start();

        const appId = this.route.snapshot.paramMap.get('appId');
        const appVersion = this.route.snapshot.paramMap.get('appVersion');
        const safeName = this.route.snapshot.paramMap.get('safeName');

        this.appData$ = this.getApp(safeName, appId, appVersion);
        this.appData$
            .pipe(
                tap(x => {
                    this.loader.complete();
                    this.appListingActions = this.getButtonActions(pageConfig);
                    this.loadReviews();
                }),
                mergeMap(() => this.statisticService.recordVisitToApp(this.app.appId, new HttpHeaders({ 'x-handle-error': '400' }))),
            )
            .subscribe(
                () => {},
                () => this.loader.complete(),
            );
    }

    onNewReview(): void {
        this.isWritingReview = true;
    }

    onReviewSubmit(review: Review): void {
        this.reviewSubmitInProgress = true;
        const reviewData = {
            ...review,
            appId: this.app.appId,
        };
        if (this.userReview) {
            this.reviewsService
                .updateReview({
                    ...reviewData,
                    reviewId: this.userReview.reviewId,
                })
                .pipe(takeUntil(this.destroy$))
                .subscribe(
                    () => this.reloadReview(),
                    () => (this.reviewSubmitInProgress = false),
                );
        } else {
            this.reviewsService
                .createReview(reviewData)
                .pipe(takeUntil(this.destroy$))
                .subscribe(
                    () => this.reloadReview(),
                    () => (this.reviewSubmitInProgress = false),
                );
        }
    }

    onCancelReview(): void {
        this.isWritingReview = false;
    }

    onChosenReviewActon(option: ReviewListOptionType): void {
        switch (option) {
            case 'EDIT':
                this.editReview();
                return;
            case 'DELETE':
                this.deleteReview();
                return;
            default:
                return;
        }
    }

    private editReview(): void {
        this.reviewsService
            .getOneReview(this.userReview.reviewId)
            .pipe(takeUntil(this.destroy$))
            .subscribe(review => {
                this.userReview = review as Review;
                this.isWritingReview = true;
            });
    }

    private getApp(safeName: string, appId: string, appVersion: string): Observable<FullAppData> {
        const appData = safeName
            ? this.appService.getAppBySafeName(safeName)
            : this.appVersionService.getAppByVersion(appId, Number(appVersion));

        return appData.pipe(
            takeUntil(this.destroy$),
            catchError(error => {
                if (error.status === 404) {
                    this.router.navigate(['/not-found']).then(() => this.loader.complete());
                }
                return of(error);
            }),
<<<<<<< HEAD
            tap(appResponse =>
                this.metaTagService.pushSelectedFieldsToTempPageData({
                    app: appResponse,
                }),
            ),
            map(app => new FullAppData(app, pageConfig.fieldMappings)),
=======
            map(app => {
                const mappedApp = new FullAppData(app, pageConfig.fieldMappings);
                mappedApp.images = (mappedApp.images as string[]).map(fileUrl => {
                    return {
                        image: fileUrl,
                    };
                });
                return mappedApp;
            }),
>>>>>>> 0dad0953
            tap(app => {
                this.titleService.setSpecialTitle(app.name);

                if (app.ownership) {
                    this.currentUserId = app.ownership.userId;
                }
                this.app = app;
                return this.app;
            }),
        );
    }

    private countRating(): void {
        this.overallRating = new OverallRatingSummary(this.app.rating / 100, this.reviewsPage.count);
        this.reviewsPage.list.forEach(review => this.overallRating[review.rating / 100]++);
    }

    private getButtonActions(config: any): ButtonAction[] {
        const buttonActions = config?.appDetailsPage['listing-actions'];
        if (buttonActions && this.app?.type) {
            return buttonActions.filter(action => {
                const isTypeSupported = action?.appTypes?.includes(this.app.type);
                const isNoDownloadType = action?.type !== 'download';
                const isFileFieldPresent = !!get(this.app, (action as DownloadButtonAction).fileField);

                return isTypeSupported && (isNoDownloadType || isFileFieldPresent);
            });
        }
        return [];
    }

    private reloadReview(): void {
        this.loadReviews();
        this.reviewSubmitInProgress = false;
        this.isWritingReview = false;
    }

    private deleteReview(): void {
        this.reviewsService
            .deleteReview(this.userReview.reviewId)
            .pipe(takeUntil(this.destroy$))
            .subscribe(() => this.loadReviews());
    }
}<|MERGE_RESOLUTION|>--- conflicted
+++ resolved
@@ -274,14 +274,11 @@
                 }
                 return of(error);
             }),
-<<<<<<< HEAD
             tap(appResponse =>
                 this.metaTagService.pushSelectedFieldsToTempPageData({
                     app: appResponse,
                 }),
             ),
-            map(app => new FullAppData(app, pageConfig.fieldMappings)),
-=======
             map(app => {
                 const mappedApp = new FullAppData(app, pageConfig.fieldMappings);
                 mappedApp.images = (mappedApp.images as string[]).map(fileUrl => {
@@ -291,7 +288,6 @@
                 });
                 return mappedApp;
             }),
->>>>>>> 0dad0953
             tap(app => {
                 this.titleService.setSpecialTitle(app.name);
 
