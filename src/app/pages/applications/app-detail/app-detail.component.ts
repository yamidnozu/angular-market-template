import { Component, OnDestroy, OnInit } from '@angular/core';
import {
    AppsService,
    ReviewsService,
    Page,
    AppVersionService,
    TitleService,
    FrontendService,
    StatisticService,
    SiteContentService, AuthHolderService,
} from '@openchannel/angular-common-services';
import { ActivatedRoute, Router } from '@angular/router';
import { Subject, Observable, of } from 'rxjs';
import { catchError, map, mergeMap, takeUntil, tap } from 'rxjs/operators';
import { ActionButton, actionButtons, pageConfig } from 'assets/data/configData';
import { LoadingBarState } from '@ngx-loading-bar/core/loading-bar.state';
import { LoadingBarService } from '@ngx-loading-bar/core';
import {
    DropdownModel,
    FullAppData,
    OCReviewDetails,
    OverallRatingSummary,
    Review,
    ReviewListOptionType,
} from '@openchannel/angular-common-components';
import { HttpHeaders } from '@angular/common/http';
import { Location } from '@angular/common';
import { MarketMetaTagService } from '@core/services/meta-tag-service/meta-tag-service.service';
import { ButtonActionService } from '@features/button-action/button-action.service';

@Component({
    selector: 'app-app-detail',
    templateUrl: './app-detail.component.html',
    styleUrls: ['./app-detail.component.scss'],
})
export class AppDetailComponent implements OnInit, OnDestroy {
    app: FullAppData;
    recommendedApps: FullAppData[] = [];
    appData$: Observable<FullAppData>;
    overallRating: OverallRatingSummary = new OverallRatingSummary();

    reviewsPage: Page<OCReviewDetails>;
    // review of the current user from the review list
    userReview: OCReviewDetails | Review;

    reviewsSorts: DropdownModel<string>[];
    selectedSort: DropdownModel<string>;
    reviewsFilter: DropdownModel<string>[] = [
        new DropdownModel('All Stars', null),
        new DropdownModel('5 Stars', `{'rating': 500}`),
        new DropdownModel('4 Stars', `{'rating': 400}`),
        new DropdownModel('3 Stars', `{'rating': 300}`),
        new DropdownModel('2 Stars', `{'rating': 200}`),
        new DropdownModel('1 Stars', `{'rating': 100}`),
    ];
    selectedFilter: DropdownModel<string> = this.reviewsFilter[0];
    isDeveloperPreviewPage: boolean = false;
    // switch between the review form and the review list
    isWritingReview: boolean = false;
    // flag for disabling a submit button and set a spinner while the request in process
    reviewSubmitInProgress: boolean = false;
    appListingActions: ActionButton[];
    // id of the current user. Necessary for a review
    currentUserId: string;
    // when true, the user can create a review without app ownership.
    allowReviewsWithoutOwnership: boolean = false;

    private destroy$: Subject<void> = new Subject();
    private appConfigPipe = pageConfig.fieldMappings;
    private loader: LoadingBarState;

    constructor(
        private appService: AppsService,
        private appVersionService: AppVersionService,
        private reviewsService: ReviewsService,
        private frontendService: FrontendService,
        private loadingBar: LoadingBarService,
        private route: ActivatedRoute,
        private router: Router,
        private titleService: TitleService,
        private statisticService: StatisticService,
        private metaTagService: MarketMetaTagService,
        private location: Location,
<<<<<<< HEAD
        private buttonActionService: ButtonActionService,
=======
        private siteContentService: SiteContentService,
        private authHolderService: AuthHolderService,
>>>>>>> b44bf324
    ) {}

    ngOnInit(): void {
        this.loader = this.loadingBar.useRef();

        this.initCurrentUserId();

        this.initAllowReviewsWithoutOwnershipProperty();

        this.initReviewSortQueries();

        this.getAppData();

        this.frontendService
            .getSorts()
            .pipe(takeUntil(this.destroy$))
            .subscribe(page => {
                this.reviewsSorts = page.list[0]
                    ? page.list[0].values.map(value => new DropdownModel<string>(value.label, value.sort))
                    : null;
            });

        this.getRecommendedApps();

        this.router.routeReuseStrategy.shouldReuseRoute = () => {
            return false;
        };
    }

    initAllowReviewsWithoutOwnershipProperty(): void {
        this.siteContentService.getSecuritySettings()
        .pipe(takeUntil(this.destroy$))
        .subscribe(settings => {
            // The user must be logged
            this.allowReviewsWithoutOwnership = this.authHolderService.isLoggedInUser() && settings?.allowReviewsWithoutOwnership;
        })
    }

    initReviewSortQueries(): void {
        this.frontendService
        .getSorts()
        .pipe(takeUntil(this.destroy$))
        .subscribe(page => {
            this.reviewsSorts = page.list[0]
                ? page.list[0].values.map(value => new DropdownModel<string>(value.label, value.sort))
                : null;
        });
    }

    initCurrentUserId(): void {
        this.currentUserId = this.authHolderService?.userDetails?.organizationId;
    }

    ngOnDestroy(): void {
        this.destroy$.next();
        this.destroy$.complete();
        this.loader.complete();
    }

    loadReviews(): void {
        this.loader.start();
        this.userReview = null;

        this.reviewsService
            .getReviewsByAppId(
                this.app.appId,
                this.selectedSort ? this.selectedSort.value : null,
                this.selectedFilter ? [this.selectedFilter.value] : [],
            )
            .pipe(takeUntil(this.destroy$))
            .subscribe(
                resPage => {
                    this.reviewsPage = resPage;

                    const someSortApplied = !!(this.selectedFilter.value || this.selectedSort);
                    if (this.currentUserId && !someSortApplied) {
                        this.makeCurrentUserReviewFirst();
                    }

                    if (this.overallRating.rating === 0) {
                        this.countRating();
                    }

                    this.loader.complete();
                },
                () => this.loader.complete(),
            );
    }

    onReviewSortChange(selected: DropdownModel<string>): void {
        this.selectedSort = selected;
        this.loadReviews();
    }

    onReviewFilterChange(selected: DropdownModel<string>): void {
        this.selectedFilter = selected;
        this.loadReviews();
    }

    getRecommendedApps(): void {
        this.loader.start();

        this.appService
            .getApps(1, 3, '{randomize: 1}', "{'status.value':'approved'}")
            .pipe(takeUntil(this.destroy$))
            .subscribe(
                apps => {
                    this.recommendedApps = apps.list.map(app => new FullAppData(app, this.appConfigPipe));
                    this.loader.complete();
                },
                () => {
                    this.loader.complete();
                },
            );
    }

    closeWindow(): void {
        window.close();
    }

    getAppData(): void {
        this.loader.start();

        const appId = this.route.snapshot.paramMap.get('appId');
        const appVersion = this.route.snapshot.paramMap.get('appVersion');
        const safeName = this.route.snapshot.paramMap.get('safeName');

        this.appData$ = this.getApp(safeName, appId, appVersion);
        this.appData$
            .pipe(
                tap(x => {
                    this.loader.complete();
                    this.appListingActions = this.buttonActionService.canBeShow(this.app, actionButtons);
                    this.loadReviews();
                }),
                mergeMap(() => this.statisticService.recordVisitToApp(this.app.appId, new HttpHeaders({ 'x-handle-error': '400' }))),
            )
            .subscribe(
                () => {},
                () => this.loader.complete(),
            );
    }

    onNewReview(): void {
        this.isWritingReview = true;
    }

    onReviewSubmit(review: Review): void {
        this.reviewSubmitInProgress = true;
        const reviewData = {
            ...review,
            appId: this.app.appId,
        };
        if (this.userReview) {
            this.reviewsService
                .updateReview({
                    ...reviewData,
                    reviewId: this.userReview.reviewId,
                })
                .pipe(takeUntil(this.destroy$))
                .subscribe(
                    () => this.reloadReview(),
                    () => (this.reviewSubmitInProgress = false),
                );
        } else {
            this.reviewsService
                .createReview(reviewData)
                .pipe(takeUntil(this.destroy$))
                .subscribe(
                    () => this.reloadReview(),
                    () => (this.reviewSubmitInProgress = false),
                );
        }
    }

    onCancelReview(): void {
        this.isWritingReview = false;
    }

    onChosenReviewActon(option: ReviewListOptionType): void {
        switch (option) {
            case 'EDIT':
                this.editReview();
                return;
            case 'DELETE':
                this.deleteReview();
                return;
            default:
                return;
        }
    }

    goBack(): void {
        this.location.back();
    }

    private makeCurrentUserReviewFirst(): void {
        const userReviewIndex = this.reviewsPage.list.findIndex(review => review.userId === this.currentUserId);
        if (userReviewIndex !== -1) {
            this.userReview = this.reviewsPage.list.splice(userReviewIndex, 1)[0];
            this.reviewsPage.list.unshift(this.userReview);
        }
    }

    private editReview(): void {
        this.reviewsService
            .getOneReview(this.userReview.reviewId)
            .pipe(takeUntil(this.destroy$))
            .subscribe(review => {
                this.userReview = review as Review;
                this.isWritingReview = true;
            });
    }

    private getApp(safeName: string, appId: string, appVersion: string): Observable<FullAppData> {
        const appData = safeName
            ? this.appService.getAppBySafeName(safeName)
            : this.appVersionService.getAppByVersion(appId, Number(appVersion));

        return appData.pipe(
            takeUntil(this.destroy$),
            catchError(error => {
                if (error.status === 404) {
                    this.router.navigate(['/not-found']).then(() => this.loader.complete());
                }
                return of(error);
            }),
            tap(appResponse =>
                this.metaTagService.pushSelectedFieldsToTempPageData({
                    app: appResponse,
                }),
            ),
            map(app => {
                const mappedApp = new FullAppData(app, pageConfig.fieldMappings);
                if (typeof mappedApp.images[0] === 'string') {
                    mappedApp.images = (mappedApp.images as string[]).map(imageItem => {
                        return {
                            image: imageItem,
                        };
                    });
                }
                return mappedApp;
            }),
            tap(app => {
                this.titleService.setSpecialTitle(app.name);
                this.app = app;
                return this.app;
            }),
        );
    }

    private countRating(): void {
        const approvedReviews = this.reviewsPage.list.filter(review => review.status.value === 'approved');

        this.overallRating = new OverallRatingSummary(this.app.rating / 100, this.app.reviewCount);
        approvedReviews.forEach(review => this.overallRating[Math.floor(review.rating / 100)]++);
    }

    private reloadReview(): void {
        this.loadReviews();
        this.reviewSubmitInProgress = false;
        this.isWritingReview = false;
    }

    private deleteReview(): void {
        this.reviewsService
            .deleteReview(this.userReview.reviewId)
            .pipe(takeUntil(this.destroy$))
            .subscribe(() => this.loadReviews());
    }
}<|MERGE_RESOLUTION|>--- conflicted
+++ resolved
@@ -81,12 +81,9 @@
         private statisticService: StatisticService,
         private metaTagService: MarketMetaTagService,
         private location: Location,
-<<<<<<< HEAD
-        private buttonActionService: ButtonActionService,
-=======
         private siteContentService: SiteContentService,
         private authHolderService: AuthHolderService,
->>>>>>> b44bf324
+        private buttonActionService: ButtonActionService,
     ) {}
 
     ngOnInit(): void {
