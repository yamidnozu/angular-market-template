--- conflicted
+++ resolved
@@ -149,11 +149,7 @@
             )
             .subscribe(
                 resPage => {
-<<<<<<< HEAD
-                    this.fillReviews(resPage);
-=======
                     this.reviewsPage = { ...resPage };
->>>>>>> f7820e3a
                     this.userReview = find(this.reviewsPage.list, ['userId', this.currentUserId]);
                     this.loader.complete();
                     if (this.overallRating.rating === 0) {
@@ -162,18 +158,6 @@
                 },
                 () => this.loader.complete(),
             );
-    }
-
-    fillReviews(allPages: Page<OCReviewDetails>[]): void {
-        const currentUserReview = allPages.length === 2;
-
-        if (currentUserReview) {
-            this.reviewsPage = { ...allPages[1] };
-            this.reviewsPage.count = allPages[0].count + allPages[1].count;
-            this.reviewsPage.list = [...allPages[0].list, ...allPages[1].list];
-        } else {
-            this.reviewsPage = { ...allPages[0] };
-        }
     }
 
     onReviewSortChange(selected: DropdownModel<string>): void {
