--- conflicted
+++ resolved
@@ -29,10 +29,7 @@
 import { get, find } from 'lodash';
 import { forkJoin } from 'rxjs/internal/observable/forkJoin';
 import { HttpHeaders } from '@angular/common/http';
-<<<<<<< HEAD
 import { MarketMetaTagService } from '@core/services/meta-tag-service/meta-tag-service.service';
-=======
->>>>>>> eedcb513
 
 @Component({
     selector: 'app-app-detail',
@@ -271,20 +268,12 @@
 
         return appData.pipe(
             takeUntil(this.destroy$),
-<<<<<<< HEAD
-            tap(appResponse =>
-                this.metaTagService.pushSelectedFieldsToTempPageData({
-                    app: appResponse,
-                }),
-            ),
-=======
             catchError(error => {
                 if (error.status === 404) {
                     this.router.navigate(['/not-found']).then(() => this.loader.complete());
                 }
                 return of(error);
             }),
->>>>>>> eedcb513
             map(app => new FullAppData(app, pageConfig.fieldMappings)),
             tap(app => {
                 this.titleService.setSpecialTitle(app.name);
