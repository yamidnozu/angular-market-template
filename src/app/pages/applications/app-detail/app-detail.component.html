<div *ngIf="appData$ | async">
    <div class="bg-container bg bg-s pb-7">
        <div class="container container_custom">
            <div class="app-detail__back-link height-unset">
                <div>
                    <div class="d-flex flex-row align-items-center">
                        <img src="./assets/img/arrow-left.svg"
                             alt="arrow-icon">
                    <a routerLink="" class="pl-1 app-detail__back-link-text">Back</a>
                    </div>
                    <h3 *ngIf="isDeveloperPreviewPage" class="page-title mt-2">App preview</h3>
                </div>
                <div *ngIf="isDeveloperPreviewPage">
                    <oc-button type="secondary" (click)="closeWindow()" [customTemplate]="closePreviewButton"></oc-button>
                </div>
            </div>
            <div class="row mb-1">
                <div class="col-sm-10 d-flex flex-column flex-md-row p-0">
                    <div class="col-md-auto mb-2 app-logo" *ngIf="app.logo">
                        <img [src]="app.logo" alt="app-icon">
                    </div>
                    <div class="col-md-6 d-flex flex-column">
                        <h1 class="mb-2 page-title-size">{{ app.name }}</h1>
                        <a href="#" class="app-detail__price" (click)="$event.preventDefault()">{{ app.model[0] | price}}</a>
                        <div class="text-secondary mt-1" [innerHTML]="app.summary"></div>
                        <oc-rating class="mb-3" [rating]="app.rating / 100 || 0" [reviewCount]="app.reviewCount || 0"
                                   label="reviews" labelClass="medium" type="single-star"></oc-rating>
                        <div *ngIf="appListingActions?.length > 0" class="actions-container">
                            <app-button-action *ngFor="let action of appListingActions"
                                               [appData]="app"
                                               [buttonAction]="action"
                                               (updateAppData)="getAppData()" class="action-button"></app-button-action>
                        </div>
                    </div>
                </div>
                <oc-video *ngIf="app.video" [videoUrl]="app.video" class="col-sm-2 mt-2 mt-sm-0"></oc-video>
            </div>
        </div>
    </div>
    <div class="container">
        <oc-image-gallery *ngIf="app.gallery && app.gallery.length > 0"
                          [gallery]="app.gallery"
                          class="mt-8"></oc-image-gallery>

        <div class="row mb-0 mb-md-8 mt-3 mt-md-8">
            <oc-app-description  class="col-md-8"
                                 [appDescription]="app.description"
                                 [truncateTextLength]="800"
                                 header="About"
                                 headerClass="mb-2"></oc-app-description>
            <div class="col-md ml-md-8 mt-3 mt-md-0">
                <h4 class="mb-2">Support</h4>
                <ul class="list-group list-group-flush">
                    <li class="list-group-item" *ngIf="app.customData['terms-of-service-url']">
                        <img src="./assets/img/icon-help.svg"
                             class="pr-2" alt="icon">
                        <a class="support-link" [href]="app.customData['terms-of-service-url']">F.A.Q.</a>
                    </li>
                    <li class="list-group-item" *ngIf="app.customData['website-url']">
                        <img src="./assets/img/internet.svg"
                            class="pr-2" alt="icon">
                        <a class="support-link" [href]="app.customData['website-url']">Developer website</a>
                    </li>
                    <li class="list-group-item" *ngIf="app.customData['terms-of-service-url']">
                        <img src="./assets/img/padlock.svg"
                            class="pr-2" alt="icon">
                        <a class="support-link" [href]="app.customData['terms-of-service-url']">Privacy Policy</a>
                    </li>
                    <li class="list-group-item link" *ngIf="app.customData['contact-email']">
                        <img src="./assets/img/icon-email.svg"
                            class="pr-2" alt="icon">
                        <a class="support-link"
                           [href]="'mailto:' + app.customData['contact-email']">{{app.customData['contact-email']}}</a>
                    </li>
                    <li class="list-group-item" *ngIf="app.customData['support-url']">
                        <img src="./assets/img/speech-bubble.svg"
                            class="pr-2" alt="icon">
                        <a class="support-link" [href]="app.customData['support-url']">Support website</a>
                    </li>
                </ul>
            </div>
        </div>

        <div class="d-flex flex-wrap flex-md-nowrap">
            <div class="rating-column">
                <oc-overall-rating [allReviewSummary]="overallRating"></oc-overall-rating>
            </div>
            <div class="review-column">
                <oc-review-list *ngIf="!isWritingReview"
                                [currentUserId]="currentUserId"
                                [reviewsList]="reviewsPage?.list"
                                [totalReview]="reviewsPage?.count"
                                [allowWriteReview]="app.ownership && !userReview"
                                (writeAReview)="onNewReview()"
                                (chosenAction)="onChosenReviewActon($event)"
                                reviewListTitle="Most recent reviews">
                    <div>
                        <oc-dropdown [options]="reviewsSorts"
                                     [selected]="selectedSort"
                                     (selectedChange)="onReviewSortChange($event)"
                                     class="mr-5"></oc-dropdown>
                        <oc-dropdown [options]="reviewsFilter"
                                     title="Show"
                                     (selectedChange)="onReviewFilterChange($event)"
                                     [selected]="selectedFilter"></oc-dropdown>
                    </div>
                </oc-review-list>
                <oc-review *ngIf="isWritingReview"
                           heading="Write a review"
<<<<<<< HEAD
                           [reviewSubmitInProgress]="reviewSubmitInProgress"
                           (reviewFormData)="onReviewSubmit($event)"
=======
                           [submitInProgress]="reviewSubmitInProgress"
                           (reviewFormData)="catchReviewData($event)"
>>>>>>> 7d7345dc
                           (cancelReview)="onCancelReview()"
                           [reviewData]="userReview"
                           [enableButtons]="true"></oc-review>
            </div>
        </div>
    </div>
    <div class="bg-container mt-5 pt-3 pb-4 px-3 px-md-0 py-md-8 min-height-auto" *ngIf="recommendedApps">
        <div class="container">
            <oc-recommended-apps recommendedAppTitle="Recommended for you"
                                 [appList]="recommendedApps"
                                 routerLinkForOneApp="/details"
                                 appNavigationParam="safeName[0]">
            </oc-recommended-apps>
        </div>
    </div>
</div>

<ng-template #closePreviewButton>
    <div class="d-flex flex-row align-items-center">
        <div class="close-icon mr-1"></div>
        Close preview
    </div>
</ng-template><|MERGE_RESOLUTION|>--- conflicted
+++ resolved
@@ -107,13 +107,8 @@
                 </oc-review-list>
                 <oc-review *ngIf="isWritingReview"
                            heading="Write a review"
-<<<<<<< HEAD
-                           [reviewSubmitInProgress]="reviewSubmitInProgress"
+                           [submitInProgress]="reviewSubmitInProgress"
                            (reviewFormData)="onReviewSubmit($event)"
-=======
-                           [submitInProgress]="reviewSubmitInProgress"
-                           (reviewFormData)="catchReviewData($event)"
->>>>>>> 7d7345dc
                            (cancelReview)="onCancelReview()"
                            [reviewData]="userReview"
                            [enableButtons]="true"></oc-review>
