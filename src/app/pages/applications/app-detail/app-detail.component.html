--- conflicted
+++ resolved
@@ -29,12 +29,8 @@
                         <div *ngIf="appListingActions?.length > 0">
                             <app-button-action *ngFor="let action of appListingActions"
                                                [appData]="app"
-<<<<<<< HEAD
-                                               [buttonAction]="action" class="mr-2"></app-button-action>
-=======
                                                [buttonAction]="action"
                                                (updateAppData)="getAppData()" class="mr-2"></app-button-action>
->>>>>>> cc22db3c
                         </div>
                     </div>
                 </div>
