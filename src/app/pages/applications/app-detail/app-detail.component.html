<app-loader></app-loader>
<div *ngIf="appData$ | async">
    <div class="bg-container bg bg-s pb-7">
        <div class="container">
<<<<<<< HEAD
            <div class="row">
                <div class="col-md-12 py-4">
                    <img src="./assets/img/arrow-left.svg"
                         alt="arrow-icon">
                    <a routerLink="/app/store" class="font-m font-med pl-1">Back to App Store</a>
=======
            <div class="height-unset py-2 d-flex flex-row justify-content-between">
                <div class="mb-1">
                    <div class="d-flex flex-row align-items-center">
                        <img src="./assets/img/arrow-left.svg"
                             alt="arrow-icon">
                        <a routerLink="/app-store" class="font-m font-med pl-1">Back to App Store</a>
                    </div>
                    <h3 *ngIf="isDeveloperPreviewPage" class="page-title mt-2">App preview</h3>
                </div>
                <div *ngIf="isDeveloperPreviewPage">
                    <oc-button type="secondary" (click)="closeWindow()" [customTemplate]="closePreviewButton"></oc-button>
>>>>>>> c6d2ca7f
                </div>
            </div>
            <div class="row mb-1">
                <div class="col-sm-10 d-flex flex-column flex-md-row p-0">
                    <div class="col-md-auto mb-2 app-logo" *ngIf="app.logo">
                        <img [src]="app.logo"
                             alt="app-icon">
                    </div>
                    <div class="col-md-6 d-flex flex-column">
                        <h4 class="mb-2">{{ app.name }}</h4>
                        <a href="#" class="font-med" (click)="$event.preventDefault()">{{ app.model[0] | price}}</a>
                        <p class="text-secondary mt-2">{{ app.summary }}</p>
                        <oc-rating class="mb-2" [rating]="app.rating / 100" [reviewCount]="app.reviewCount"
                                   label="reviews" labelClass="font-med" type="single-star"></oc-rating>
                        <div>
                            <oc-button *ngIf="isDownloadRendered" type="primary" text="Buy Now" class="mr-2"></oc-button>
                            <oc-button [type]="isDownloadRendered ? 'secondary' : 'primary'" text="Contact" (click)="openContactForm()"></oc-button>
                        </div>
                    </div>
                </div>
                <oc-video *ngIf="app.video" [videoUrl]="app.video" class="col-sm-2 mt-2 mt-sm-0"></oc-video>
            </div>
        </div>
    </div>
    <div class="container">
        <oc-image-gallery *ngIf="app.gallery && app.gallery.length > 0"
                          [gallery]="app.gallery"
                          class="mt-8"></oc-image-gallery>

        <div class="row mb-8 mt-8">
            <oc-app-description  class="col-md-8"
                        [appDescription]="app.description"
                        header="About"
                        expandDescriptionText="Show full description"></oc-app-description>
            <div class="col-md ml-md-8 mt-2 mt-md-0">
                <h4 class="mb-5">Support</h4>
                <ul class="list-group list-group-flush">
                    <li class="list-group-item">
                        <img src="https://drive.google.com/u/0/uc?id=19l_PmHX-o41r6i_iy6jM1tjFgpnTndxs&export=download"
                             class="pr-2" alt="icon">
                        <a class="font-m font-med black-link" [href]="app.customData['terms-of-service-url']">F.A.Q.</a>
                    </li>
                    <li class="list-group-item"><img
                            src="https://drive.google.com/u/0/uc?id=15OqGirdDRuOu9fOrtJm22mDNZKfUvFpG&export=download"
                            class="pr-2" alt="icon">
                        <a class="font-m font-med black-link" [href]="app.customData['website-url']">Developer website</a>
                    </li>
                    <li class="list-group-item"><img
                            src="https://drive.google.com/u/0/uc?id=1HSmib71yx3xSlqZAxdS1lobMmLpKMedi&export=download"
                            class="pr-2" alt="icon">
                        <a class="font-m font-med black-link" [href]="app.customData['terms-of-service-url']">Privacy Policy</a>
                    </li>
                    <li class="list-group-item"><img
                            src="https://drive.google.com/u/0/uc?id=1ZOT4RuSOtGgjgL_ayCym-J_wjnoMwtGZ&export=download"
                            class="pr-2" alt="icon">{{app.customData['contact-email']}}
                    </li>
                    <li class="list-group-item"><img
                            src="https://drive.google.com/u/0/uc?id=1elm03rFroYXt0mCt_URMBQNRmDe1dTXP&export=download"
                            class="pr-2" alt="icon">
                        <a class="font-m font-med black-link" [href]="app.customData['support-url']">Support website</a>
                    </li>
                </ul>
            </div>
        </div>

        <div class="d-flex flex-wrap flex-md-nowrap">
            <div class="rating-column">
                <oc-overall-rating [allReviewSummary]="overallRating"></oc-overall-rating>
            </div>
            <div class="review-column">
                <oc-review-list [reviewsList]="reviewsPage?.list"
                                [totalReview]="reviewsPage?.count"
                                reviewListTitle="Most recent reviews">
                    <div>
                        <oc-dropdown [options]="reviewsSorts"
                                     [selected]="selectedSort"
                                     (selectedChange)="onReviewSortChange($event)"
                                     class="mr-5"></oc-dropdown>
                        <oc-dropdown [options]="reviewsFilter"
                                     title="Show"
                                     (selectedChange)="onReviewFilterChange($event)"
                                     [selected]="selectedFilter"></oc-dropdown>
                    </div>
                </oc-review-list>
            </div>
        </div>
    </div>
    <div class="bg-container mt-5 py-8 min-height-auto" *ngIf="recommendedApps">
        <div class="container">
            <oc-recommended-apps recommendedAppTitle="Recommended For You"
                                 [appList]="recommendedApps"
                                 appsMainLink="/app-detail/"></oc-recommended-apps>
        </div>
    </div>
</div>

<ng-template #closePreviewButton>
    <div class="d-flex flex-row align-items-center">
        <div class="close-icon mr-1"></div>
        Close preview
    </div>
</ng-template><|MERGE_RESOLUTION|>--- conflicted
+++ resolved
@@ -2,25 +2,17 @@
 <div *ngIf="appData$ | async">
     <div class="bg-container bg bg-s pb-7">
         <div class="container">
-<<<<<<< HEAD
-            <div class="row">
-                <div class="col-md-12 py-4">
-                    <img src="./assets/img/arrow-left.svg"
-                         alt="arrow-icon">
-                    <a routerLink="/app/store" class="font-m font-med pl-1">Back to App Store</a>
-=======
             <div class="height-unset py-2 d-flex flex-row justify-content-between">
                 <div class="mb-1">
                     <div class="d-flex flex-row align-items-center">
                         <img src="./assets/img/arrow-left.svg"
                              alt="arrow-icon">
-                        <a routerLink="/app-store" class="font-m font-med pl-1">Back to App Store</a>
+                    <a routerLink="/app/store" class="font-m font-med pl-1">Back to App Store</a>
                     </div>
                     <h3 *ngIf="isDeveloperPreviewPage" class="page-title mt-2">App preview</h3>
                 </div>
                 <div *ngIf="isDeveloperPreviewPage">
                     <oc-button type="secondary" (click)="closeWindow()" [customTemplate]="closePreviewButton"></oc-button>
->>>>>>> c6d2ca7f
                 </div>
             </div>
             <div class="row mb-1">
