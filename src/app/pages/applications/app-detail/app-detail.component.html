<div *ngIf="appData$ | async">
    <div class="bg-container bg bg-s pb-7">
        <div class="container container_custom">
            <div class="app-detail__back-link height-unset">
                <div>
                    <div class="d-flex flex-row align-items-center">
                        <img src="./assets/img/arrow-left.svg"
                             alt="arrow-icon">
                    <a routerLink="" class="pl-1 app-detail__back-link-text">Back</a>
                    </div>
                    <h3 *ngIf="isDeveloperPreviewPage" class="page-title mt-2">App preview</h3>
                </div>
                <div *ngIf="isDeveloperPreviewPage">
                    <oc-button type="secondary" (click)="closeWindow()" [customTemplate]="closePreviewButton"></oc-button>
                </div>
            </div>
            <div class="row mb-1">
                <div class="col-sm-10 d-flex flex-column flex-md-row p-0">
                    <div class="col-md-auto mb-2 app-logo" *ngIf="app.logo">
                        <img [src]="app.logo" alt="app-icon">
                    </div>
                    <div class="col-md-6 d-flex flex-column">
                        <h1 class="mb-2 page-title-size">{{ app.name }}</h1>
                        <a href="#" class="app-detail__price" (click)="$event.preventDefault()">{{ app.model[0] | price}}</a>
                        <div class="text-secondary mt-1" [innerHTML]="app.summary"></div>
                        <oc-rating class="mb-3" [rating]="app.rating / 100 || 0" [reviewCount]="app.reviewCount || 0"
                                   label="reviews" labelClass="medium" type="single-star"></oc-rating>
                        <div *ngIf="appListingActions?.length > 0" class="actions-container">
                            <app-button-action *ngFor="let action of appListingActions"
                                               [appData]="app"
                                               [buttonAction]="action"
                                               (updateAppData)="getAppData()" class="action-button"></app-button-action>
                        </div>
                    </div>
                </div>
                <oc-video *ngIf="app.video" [videoUrl]="app.video" class="col-sm-2 mt-2 mt-sm-0"></oc-video>
            </div>
        </div>
    </div>
    <div class="container">
        <oc-image-gallery *ngIf="app.gallery && app.gallery.length > 0"
                          [gallery]="app.gallery"
                          class="mt-8"></oc-image-gallery>

        <div class="row mb-0 mb-md-8 mt-3 mt-md-8">
            <oc-app-description  class="col-md-8"
                                 [appDescription]="app.description"
                                 [truncateTextLength]="800"
                                 header="About"
                                 headerClass="mb-2"></oc-app-description>
            <div class="col-md ml-md-8 mt-3 mt-md-0">
                <h4 class="mb-2">Support</h4>
                <ul class="list-group list-group-flush">
                    <li class="list-group-item" *ngIf="app.customData['terms-of-service-url']">
                        <img src="./assets/img/icon-help.svg"
                             class="pr-2" alt="icon">
                        <a class="support-link" [href]="app.customData['terms-of-service-url']">F.A.Q.</a>
                    </li>
                    <li class="list-group-item" *ngIf="app.customData['website-url']">
                        <img src="./assets/img/internet.svg"
                            class="pr-2" alt="icon">
                        <a class="support-link" [href]="app.customData['website-url']">Developer website</a>
                    </li>
                    <li class="list-group-item" *ngIf="app.customData['terms-of-service-url']">
                        <img src="./assets/img/padlock.svg"
                            class="pr-2" alt="icon">
                        <a class="support-link" [href]="app.customData['terms-of-service-url']">Privacy Policy</a>
                    </li>
                    <li class="list-group-item link" *ngIf="app.customData['contact-email']">
                        <img src="./assets/img/icon-email.svg"
                            class="pr-2" alt="icon">
                        <a class="support-link"
                           [href]="'mailto:' + app.customData['contact-email']">{{app.customData['contact-email']}}</a>
                    </li>
                    <li class="list-group-item" *ngIf="app.customData['support-url']">
                        <img src="./assets/img/speech-bubble.svg"
                            class="pr-2" alt="icon">
                        <a class="support-link" [href]="app.customData['support-url']">Support website</a>
                    </li>
                </ul>
            </div>
        </div>

        <div class="d-flex flex-wrap flex-md-nowrap">
            <div class="rating-column">
                <oc-overall-rating [allReviewSummary]="overallRating"></oc-overall-rating>
            </div>
            <div class="review-column">
                <oc-review-list *ngIf="!isWritingReview"
                                [currentUserId]="currentUserId"
                                [reviewsList]="reviewsPage?.list"
                                [totalReview]="reviewsPage?.count"
                                [allowWriteReview]="app.ownership && !userReview"
                                (writeAReview)="onNewReview()"
<<<<<<< HEAD
                                (chosenAction)="catchChosenReviewActon($event)"
=======
                                (chosenAction)="onChosenReviewActon($event)"
>>>>>>> 8e571027
                                reviewListTitle="Most recent reviews">
                    <div>
                        <oc-dropdown [options]="reviewsSorts"
                                     [selected]="selectedSort"
                                     (selectedChange)="onReviewSortChange($event)"
                                     class="mr-5"></oc-dropdown>
                        <oc-dropdown [options]="reviewsFilter"
                                     title="Show"
                                     (selectedChange)="onReviewFilterChange($event)"
                                     [selected]="selectedFilter"></oc-dropdown>
                    </div>
                </oc-review-list>
                <oc-review *ngIf="isWritingReview"
                           heading="Write a review"
                           [reviewSubmitInProgress]="reviewSubmitInProgress"
                           (reviewFormData)="onReviewSubmit($event)"
                           (cancelReview)="onCancelReview()"
                           [reviewData]="userReview"
                           [enableButtons]="true"></oc-review>
            </div>
        </div>
    </div>
    <div class="bg-container mt-5 pt-3 pb-4 px-3 px-md-0 py-md-8 min-height-auto" *ngIf="recommendedApps">
        <div class="container">
            <oc-recommended-apps recommendedAppTitle="Recommended for you"
                                 [appList]="recommendedApps"
                                 routerLinkForOneApp="/details"
                                 appNavigationParam="safeName[0]">
            </oc-recommended-apps>
        </div>
    </div>
</div>

<ng-template #closePreviewButton>
    <div class="d-flex flex-row align-items-center">
        <div class="close-icon mr-1"></div>
        Close preview
    </div>
</ng-template><|MERGE_RESOLUTION|>--- conflicted
+++ resolved
@@ -92,11 +92,7 @@
                                 [totalReview]="reviewsPage?.count"
                                 [allowWriteReview]="app.ownership && !userReview"
                                 (writeAReview)="onNewReview()"
-<<<<<<< HEAD
-                                (chosenAction)="catchChosenReviewActon($event)"
-=======
                                 (chosenAction)="onChosenReviewActon($event)"
->>>>>>> 8e571027
                                 reviewListTitle="Most recent reviews">
                     <div>
                         <oc-dropdown [options]="reviewsSorts"
