<oc-button *ngIf="buttonAction"
           type="none"
           [customClass]="viewData?.button?.class"
           [text]="viewData?.button?.text"
<<<<<<< HEAD
=======
           [process]="inProcess"
>>>>>>> cc22db3c
           (click)="onClick()">
</oc-button>

<ng-template #confirmButton>
  <oc-button type="primary" [text]="viewData?.button?.text"></oc-button>
</ng-template>

<ng-template #rejectButton>
  <oc-button type="secondary" text="Close"></oc-button>
</ng-template><|MERGE_RESOLUTION|>--- conflicted
+++ resolved
@@ -2,10 +2,7 @@
            type="none"
            [customClass]="viewData?.button?.class"
            [text]="viewData?.button?.text"
-<<<<<<< HEAD
-=======
            [process]="inProcess"
->>>>>>> cc22db3c
            (click)="onClick()">
 </oc-button>
 
