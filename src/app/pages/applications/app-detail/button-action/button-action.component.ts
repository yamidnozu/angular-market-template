<<<<<<< HEAD
import {Component, Input, OnDestroy, OnInit, TemplateRef, ViewChild} from '@angular/core';
import {
  ButtonAction, DownloadButtonAction,
=======
import {
  Component,
  EventEmitter,
  Input,
  OnDestroy,
  OnInit,
  Output,
  TemplateRef,
  ViewChild
} from '@angular/core';
import {
  ButtonAction,
>>>>>>> cc22db3c
  FormButtonAction,
  OwnershipButtonAction, ViewData,
} from './models/button-action.model';
import {
  AppFormService,
  AuthHolderService,
<<<<<<< HEAD
  FullAppData, OwnershipService,
  FileUploadDownloadService
} from 'oc-ng-common-service';
import {Subject} from 'rxjs';
import {takeUntil} from 'rxjs/operators';
=======
  FullAppData, OwnershipService
} from 'oc-ng-common-service';
import {Observable, Subject, throwError} from 'rxjs';
import {catchError, takeUntil, tap} from 'rxjs/operators';
>>>>>>> cc22db3c
import {LoadingBarState} from '@ngx-loading-bar/core/loading-bar.state';
import {LoadingBarService} from '@ngx-loading-bar/core';
import {ToastrService} from 'ngx-toastr';
import {NgbModal} from '@ng-bootstrap/ng-bootstrap';
import {OcButtonComponent, OcFormModalComponent} from 'oc-ng-common-component';
import {Router} from '@angular/router';
<<<<<<< HEAD
import * as _ from 'lodash';
=======
>>>>>>> cc22db3c

declare type ActionType = 'OWNED' | 'UNOWNED';

@Component({
  selector: 'app-button-action',
  templateUrl: './button-action.component.html',
  styleUrls: ['./button-action.component.scss']
})
export class ButtonActionComponent implements OnInit, OnDestroy {

  @Input() buttonAction: ButtonAction;
  @Input() appData: FullAppData;
<<<<<<< HEAD
=======
  @Output() updateAppData: EventEmitter<void> = new EventEmitter<void>();
>>>>>>> cc22db3c

  @ViewChild('rejectButton') rejectButton: TemplateRef<OcButtonComponent>;
  @ViewChild('confirmButton') confirmButton: TemplateRef<OcButtonComponent>;

  public viewData: ViewData;

  public actionType: ActionType = null;

  private $destroy: Subject<void> = new Subject();

  private loader: LoadingBarState;

  public inProcess = false;

  constructor(private formService: AppFormService,
              private modal: NgbModal,
              private loadingBar: LoadingBarService,
              private toasterService: ToastrService,
              private authService: AuthHolderService,
              private ownershipService: OwnershipService,
<<<<<<< HEAD
              private fileService: FileUploadDownloadService,
=======
>>>>>>> cc22db3c
              private router: Router) {
  }

  ngOnInit(): void {
    this.loader = this.loadingBar.useRef();
    this.initButtonData();
  }

  ngOnDestroy(): void {
    this.$destroy.next();
    this.$destroy.complete();
    if (this.loader) {
      this.loader.complete();
    }
  }

  initButtonData(): void {

    switch (this.buttonAction.type) {
      case 'form':
        this.setViewData(null, (this.buttonAction as FormButtonAction));
        break;
      case 'install':
        if(this.appData?.ownership?.ownershipStatus === 'active') {
          this.setViewData('OWNED', (this.buttonAction as OwnershipButtonAction)?.owned);
        } else {
          this.setViewData('UNOWNED', (this.buttonAction as OwnershipButtonAction)?.unowned);
        }
        break;
<<<<<<< HEAD
      case 'download':
          this.viewData = {
            button: (this.buttonAction as DownloadButtonAction).button,
            message: null
          }
        break;
=======
>>>>>>> cc22db3c
      default:
        this.toasterService.error(`Error: invalid button type: ${this.buttonAction.type}`);
    }
  }

  private setViewData(actionType: ActionType, viewData: ViewData): void {
    this.actionType = actionType;
    this.viewData = viewData;
  }

  onClick() {
    switch (this.buttonAction.type) {
      case 'form':
<<<<<<< HEAD
        this.processForm(this.appData.appId, this.buttonAction as FormButtonAction);
        break;
      case 'install':
        this.processOwnership(this.appData.appId, this.buttonAction as OwnershipButtonAction);
        break;
      case 'download':
        this.downloadFile(this.buttonAction as DownloadButtonAction);
=======
        this.processForm(this.buttonAction as FormButtonAction);
        break;
      case 'install':
        this.processOwnership();
>>>>>>> cc22db3c
        break;
      default:
        this.toasterService.error(`Error: invalid button type: ${this.buttonAction.type}`);
    }
  }

<<<<<<< HEAD
  private processForm(appId: string, formAction: FormButtonAction): void {
=======
  private processForm(formAction: FormButtonAction): void {
>>>>>>> cc22db3c
    this.loader.start();

    // get form from API
    this.formService.getForm(formAction?.formId)
    .pipe(takeUntil(this.$destroy))
    .subscribe(form => {
      this.loader.complete();

      // open modal with this form
      this.openFormModal(form.name, form.fields, (result) => {
        if (result) {
<<<<<<< HEAD
          result.appId = appId ? appId : null;
          this.loader.start();

          // create submission by this form
          this.formService.createFormSubmission(form.formId, result)
          .pipe(takeUntil(this.$destroy)).subscribe(() => {
            this.loader.complete();
            if (formAction?.message?.success) {
              this.toasterService.success(formAction?.message?.success);
            }
          }, () => {
            this.loader.complete();
            if (formAction?.message?.fail) {
              this.toasterService.error(formAction?.message?.fail);
            }
          });
=======
          result.appId = this.appData.appId ? this.appData.appId : null;

          // create submission by this form
          this.processAction(this.formService.createFormSubmission(form.formId, result));
>>>>>>> cc22db3c
        }
      });
    }, () => {
      this.loader.complete();
    });
  }

<<<<<<< HEAD
  private processOwnership(appId: string, ownAction: OwnershipButtonAction): void {
=======
  private processOwnership(): void {
>>>>>>> cc22db3c
    if (this.authService.isLoggedInUser()) {
      switch (this.actionType) {
        case 'OWNED':
          this.uninstallOwnership();
          break;
        case 'UNOWNED':
          this.installOwnership();
          break;
        default:
          this.toasterService.error(`Error: invalid owned button type: ${this.actionType}`);
      }
    } else {
      this.router.navigate(['login'], {queryParams: {returnUrl: window.location.pathname}})
      .then();
    }
  }

  private installOwnership(): void {
<<<<<<< HEAD
    // get all models
    if (this.appData?.model?.length > 0) {
      const modelOptions = this.appData?.model.map(model => model.modelId);
      const fields = [{
        id: 'modelId',
        label: 'Select Model',
        description: '',
        defaultValue: modelOptions[0],
        type: 'dropdownList',
        required: true,
        attributes: {required: true},
        options: modelOptions,
        subFieldDefinitions: null
      }];

      // open modal for creating a new ownership with model
      this.openFormModal('Install ownership', fields, (formData) => {
        if(formData) {
          this.loader.start()
          // create ownership
          this.ownershipService.installOwnership({
            appId: this.appData.appId,
            modelId: formData.modelId
          }).pipe(takeUntil(this.$destroy)).subscribe(() => {
            this.loader.complete();
            if(this.viewData?.message?.success) {
              this.toasterService.success(this.viewData?.message?.success);
            }
          }, () => {
            this.loader.complete();
            if(this.viewData?.message?.fail) {
              this.toasterService.error(this.viewData?.message?.fail);
            }
          })
        }
      })
=======
    if (this.appData?.model?.length > 0) {
      this.processAction(this.ownershipService.installOwnership({
          appId: this.appData.appId,
          modelId: this.appData?.model[0].modelId
        }));
>>>>>>> cc22db3c
    } else {
      this.toasterService.error('Missed any models for creating ownership.')
    }
  }

  private uninstallOwnership(): void {
<<<<<<< HEAD
    this.ownershipService.uninstallOwnership(this.appData.ownership.ownershipId)
    .pipe(takeUntil(this.$destroy)).subscribe(() => {
      if(this.viewData?.message?.success) {
        this.toasterService.success(this.viewData?.message?.success);
      }
    }, () => {
      if(this.viewData?.message?.fail) {
        this.toasterService.error(this.viewData?.message?.fail);
      }
    })
=======
    this.processAction(this.ownershipService.uninstallOwnership(this.appData.ownership.ownershipId));
  }

  private processAction<T>(action: Observable<T>): void {
    if (!this.inProcess) {
      this.inProcess = true;
      action.pipe(takeUntil(this.$destroy), catchError(error => {
        this.inProcess = false;
        if (this.viewData?.message?.fail) {
          this.toasterService.error(this.viewData?.message?.success);
        }
        return throwError(error);
      }), tap(() => {
        this.inProcess = false;
        if (this.viewData?.message?.success) {
          this.toasterService.success(this.viewData?.message?.success);
        }
        this.updateAppData.emit();
      })).subscribe();
    }
>>>>>>> cc22db3c
  }

  private openFormModal(modalTitle: string, formFields: any, callback: (formData: any) => void): void {

    const modalRef = this.modal.open(OcFormModalComponent, {size: 'sm'});
    modalRef.componentInstance.ngbModalRef = modalRef;
    modalRef.componentInstance.modalTitle = modalTitle;
    modalRef.componentInstance.confirmButton = this.confirmButton;
    modalRef.componentInstance.rejectButton = this.rejectButton;
    modalRef.componentInstance.formJsonData = {
      fields: formFields
    };
    modalRef.result.then(result => callback(result));
<<<<<<< HEAD
  }

  private downloadFile(actionConfig: DownloadButtonAction) {
    const file = _.get(this.appData, actionConfig.fileField);
    const regex: RegExp = new RegExp(/^(http(s)?:)?\/\//gm);
    if (regex.test(file)) {
      window.open(file);
    } else {
      this.fileService.downloadFileDetails(file).pipe(takeUntil(this.$destroy))
        .subscribe(fileInfo => this.fileService.getFileUrl(fileInfo.fileId).pipe(takeUntil(this.$destroy))
          .subscribe(res => {
            window.open(res.url);
          }));
    }
=======
>>>>>>> cc22db3c
  }
}<|MERGE_RESOLUTION|>--- conflicted
+++ resolved
@@ -1,8 +1,3 @@
-<<<<<<< HEAD
-import {Component, Input, OnDestroy, OnInit, TemplateRef, ViewChild} from '@angular/core';
-import {
-  ButtonAction, DownloadButtonAction,
-=======
 import {
   Component,
   EventEmitter,
@@ -14,36 +9,25 @@
   ViewChild
 } from '@angular/core';
 import {
-  ButtonAction,
->>>>>>> cc22db3c
+  ButtonAction, DownloadButtonAction,
   FormButtonAction,
   OwnershipButtonAction, ViewData,
 } from './models/button-action.model';
 import {
   AppFormService,
   AuthHolderService,
-<<<<<<< HEAD
   FullAppData, OwnershipService,
   FileUploadDownloadService
 } from 'oc-ng-common-service';
-import {Subject} from 'rxjs';
-import {takeUntil} from 'rxjs/operators';
-=======
-  FullAppData, OwnershipService
-} from 'oc-ng-common-service';
 import {Observable, Subject, throwError} from 'rxjs';
 import {catchError, takeUntil, tap} from 'rxjs/operators';
->>>>>>> cc22db3c
 import {LoadingBarState} from '@ngx-loading-bar/core/loading-bar.state';
 import {LoadingBarService} from '@ngx-loading-bar/core';
 import {ToastrService} from 'ngx-toastr';
 import {NgbModal} from '@ng-bootstrap/ng-bootstrap';
 import {OcButtonComponent, OcFormModalComponent} from 'oc-ng-common-component';
 import {Router} from '@angular/router';
-<<<<<<< HEAD
 import * as _ from 'lodash';
-=======
->>>>>>> cc22db3c
 
 declare type ActionType = 'OWNED' | 'UNOWNED';
 
@@ -56,10 +40,7 @@
 
   @Input() buttonAction: ButtonAction;
   @Input() appData: FullAppData;
-<<<<<<< HEAD
-=======
   @Output() updateAppData: EventEmitter<void> = new EventEmitter<void>();
->>>>>>> cc22db3c
 
   @ViewChild('rejectButton') rejectButton: TemplateRef<OcButtonComponent>;
   @ViewChild('confirmButton') confirmButton: TemplateRef<OcButtonComponent>;
@@ -80,10 +61,7 @@
               private toasterService: ToastrService,
               private authService: AuthHolderService,
               private ownershipService: OwnershipService,
-<<<<<<< HEAD
               private fileService: FileUploadDownloadService,
-=======
->>>>>>> cc22db3c
               private router: Router) {
   }
 
@@ -113,15 +91,12 @@
           this.setViewData('UNOWNED', (this.buttonAction as OwnershipButtonAction)?.unowned);
         }
         break;
-<<<<<<< HEAD
       case 'download':
           this.viewData = {
             button: (this.buttonAction as DownloadButtonAction).button,
             message: null
           }
         break;
-=======
->>>>>>> cc22db3c
       default:
         this.toasterService.error(`Error: invalid button type: ${this.buttonAction.type}`);
     }
@@ -135,31 +110,20 @@
   onClick() {
     switch (this.buttonAction.type) {
       case 'form':
-<<<<<<< HEAD
-        this.processForm(this.appData.appId, this.buttonAction as FormButtonAction);
+        this.processForm(this.buttonAction as FormButtonAction);
         break;
       case 'install':
-        this.processOwnership(this.appData.appId, this.buttonAction as OwnershipButtonAction);
+        this.processOwnership();
         break;
       case 'download':
         this.downloadFile(this.buttonAction as DownloadButtonAction);
-=======
-        this.processForm(this.buttonAction as FormButtonAction);
-        break;
-      case 'install':
-        this.processOwnership();
->>>>>>> cc22db3c
         break;
       default:
         this.toasterService.error(`Error: invalid button type: ${this.buttonAction.type}`);
     }
   }
 
-<<<<<<< HEAD
-  private processForm(appId: string, formAction: FormButtonAction): void {
-=======
   private processForm(formAction: FormButtonAction): void {
->>>>>>> cc22db3c
     this.loader.start();
 
     // get form from API
@@ -171,29 +135,10 @@
       // open modal with this form
       this.openFormModal(form.name, form.fields, (result) => {
         if (result) {
-<<<<<<< HEAD
-          result.appId = appId ? appId : null;
-          this.loader.start();
-
-          // create submission by this form
-          this.formService.createFormSubmission(form.formId, result)
-          .pipe(takeUntil(this.$destroy)).subscribe(() => {
-            this.loader.complete();
-            if (formAction?.message?.success) {
-              this.toasterService.success(formAction?.message?.success);
-            }
-          }, () => {
-            this.loader.complete();
-            if (formAction?.message?.fail) {
-              this.toasterService.error(formAction?.message?.fail);
-            }
-          });
-=======
           result.appId = this.appData.appId ? this.appData.appId : null;
 
           // create submission by this form
           this.processAction(this.formService.createFormSubmission(form.formId, result));
->>>>>>> cc22db3c
         }
       });
     }, () => {
@@ -201,11 +146,7 @@
     });
   }
 
-<<<<<<< HEAD
-  private processOwnership(appId: string, ownAction: OwnershipButtonAction): void {
-=======
   private processOwnership(): void {
->>>>>>> cc22db3c
     if (this.authService.isLoggedInUser()) {
       switch (this.actionType) {
         case 'OWNED':
@@ -224,68 +165,17 @@
   }
 
   private installOwnership(): void {
-<<<<<<< HEAD
-    // get all models
-    if (this.appData?.model?.length > 0) {
-      const modelOptions = this.appData?.model.map(model => model.modelId);
-      const fields = [{
-        id: 'modelId',
-        label: 'Select Model',
-        description: '',
-        defaultValue: modelOptions[0],
-        type: 'dropdownList',
-        required: true,
-        attributes: {required: true},
-        options: modelOptions,
-        subFieldDefinitions: null
-      }];
-
-      // open modal for creating a new ownership with model
-      this.openFormModal('Install ownership', fields, (formData) => {
-        if(formData) {
-          this.loader.start()
-          // create ownership
-          this.ownershipService.installOwnership({
-            appId: this.appData.appId,
-            modelId: formData.modelId
-          }).pipe(takeUntil(this.$destroy)).subscribe(() => {
-            this.loader.complete();
-            if(this.viewData?.message?.success) {
-              this.toasterService.success(this.viewData?.message?.success);
-            }
-          }, () => {
-            this.loader.complete();
-            if(this.viewData?.message?.fail) {
-              this.toasterService.error(this.viewData?.message?.fail);
-            }
-          })
-        }
-      })
-=======
     if (this.appData?.model?.length > 0) {
       this.processAction(this.ownershipService.installOwnership({
           appId: this.appData.appId,
           modelId: this.appData?.model[0].modelId
         }));
->>>>>>> cc22db3c
     } else {
       this.toasterService.error('Missed any models for creating ownership.')
     }
   }
 
   private uninstallOwnership(): void {
-<<<<<<< HEAD
-    this.ownershipService.uninstallOwnership(this.appData.ownership.ownershipId)
-    .pipe(takeUntil(this.$destroy)).subscribe(() => {
-      if(this.viewData?.message?.success) {
-        this.toasterService.success(this.viewData?.message?.success);
-      }
-    }, () => {
-      if(this.viewData?.message?.fail) {
-        this.toasterService.error(this.viewData?.message?.fail);
-      }
-    })
-=======
     this.processAction(this.ownershipService.uninstallOwnership(this.appData.ownership.ownershipId));
   }
 
@@ -306,7 +196,6 @@
         this.updateAppData.emit();
       })).subscribe();
     }
->>>>>>> cc22db3c
   }
 
   private openFormModal(modalTitle: string, formFields: any, callback: (formData: any) => void): void {
@@ -320,7 +209,6 @@
       fields: formFields
     };
     modalRef.result.then(result => callback(result));
-<<<<<<< HEAD
   }
 
   private downloadFile(actionConfig: DownloadButtonAction) {
@@ -335,7 +223,5 @@
             window.open(res.url);
           }));
     }
-=======
->>>>>>> cc22db3c
   }
 }