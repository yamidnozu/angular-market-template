--- conflicted
+++ resolved
@@ -228,11 +228,7 @@
       modalRef.componentInstance.formJsonData = {
         fields: formFields
       };
-<<<<<<< HEAD
       modalRef.result.then(result => callback(result)).catch();
-=======
-      modalRef.result.then(result => callback(result), () => {});
->>>>>>> e4fa1be4
     }
   }
 
