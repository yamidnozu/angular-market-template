@import '~assets/styles/mixins';

.container {
<<<<<<< HEAD

=======
>>>>>>> b983296f
    .navigation-container {
        margin: 24px 0 32px;
        @include media-breakpoint-md() {
            margin: 16px 0 16px;
        }
    }
<<<<<<< HEAD

    .filter-open-close {
        display: none;
        @include media-breakpoint-md() {
            margin-bottom: 16px;
            display: block;
        }
    }

    .filter-container {

        .search-tags {
            margin: 18px 0;
            display: flex;
            justify-content: flex-start;
            align-items: center;
            flex-wrap: wrap;

            &__element {
                margin: 0 8px 8px 0;
            }
        }
        
        .search__no-results {
            @include font-size-md();
            text-align: center;
            @include media-breakpoint-sm() {
                margin-bottom: 4rem;
            }
        }
    }
}

=======

    .filter-open-close {
        display: none;
        @include media-breakpoint-md() {
            margin-bottom: 16px;
            display: block;
        }
    }
}
>>>>>>> b983296f
<|MERGE_RESOLUTION|>--- conflicted
+++ resolved
@@ -1,17 +1,13 @@
 @import '~assets/styles/mixins';
 
 .container {
-<<<<<<< HEAD
 
-=======
->>>>>>> b983296f
     .navigation-container {
         margin: 24px 0 32px;
         @include media-breakpoint-md() {
             margin: 16px 0 16px;
         }
     }
-<<<<<<< HEAD
 
     .filter-open-close {
         display: none;
@@ -34,7 +30,7 @@
                 margin: 0 8px 8px 0;
             }
         }
-        
+
         .search__no-results {
             @include font-size-md();
             text-align: center;
@@ -43,16 +39,4 @@
             }
         }
     }
-}
-
-=======
-
-    .filter-open-close {
-        display: none;
-        @include media-breakpoint-md() {
-            margin-bottom: 16px;
-            display: block;
-        }
-    }
-}
->>>>>>> b983296f
+}