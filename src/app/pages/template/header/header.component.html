<nav class="navbar navbar-expand-lg navbar-light bg-white">
    <div class="container">
        <a class="navbar-brand" href="/">
            <img src="assets/img/logo-company.png" alt="brand-logo" class="company-logo">
        </a>
        <button class="navbar-toggler" type="button" data-toggle="collapse" data-target="#navbarSupportedContent"
            aria-controls="navbarSupportedContent" aria-expanded="false" aria-label="Toggle navigation">
            <span class="navbar-toggler-icon"></span>
        </button>

        <div class="collapse navbar-collapse" id="navbarSupportedContent">
            <ul class="navbar-nav justify-content-end w-100 mb-0">
                <li class="nav-item"
                    [ngClass]="{
<<<<<<< HEAD
                    active: router.isActive('/app-store', true) || router.isActive('/', true)
                  }"
                >
                    <a class="nav-link" [routerLink]="'/app-store'">Browse <span class="sr-only">(current)</span></a>
=======
                    active: router.isActive('/app/store', true) || router.isActive('/', true)
                  }"
                >
                    <a class="nav-link" [routerLink]="'/app/store'">Browse <span class="sr-only">(current)</span></a>
>>>>>>> eccf4dcf
                </li>
<!--                <li class="nav-item" [ngClass]="{-->
<!--                    active: router.url.includes('app-developer')-->
<!--                  }">-->
<!--                    <a class="nav-link" [routerLink]="'/app-developer'">Manage</a>-->
<!--                </li>-->
                <li class="nav-item"
                    *ngIf="userName"
                    [ngClass]="{active: router.url.includes('/management/apps')}">
                    <a class="nav-link" [routerLink]="'/management/apps'">My apps</a>
                </li>
            </ul>
            <div class="form-inline my-2 my-lg-0 button-section ml-0 ml-lg-4">
                <div class="form-inline my-2 my-lg-0 ml-0 ml-lg-4" *ngIf="this.userName != null">
                    <div class="profile text-primary">{{initials}}</div>
                    <div class="nav-item dropdown" ngbDropdown placement="left">
                        <div class="dropdown-toggle pr-0 d-flex align-items-center" id="navbarDropdown" role="button"
                           data-toggle="dropdown" aria-haspopup="true" aria-expanded="false" ngbDropdownToggle>
                            <div class="d-flex flex-column mr-1">
                                <span class="font-m font-med text-dark">{{authHolderService.getUserName()}}</span>
                                <span class="font-s text-muted">{{authHolderService.userDetails.roleLabel}}</span>
                            </div>
                        </div>
                        <div ngbDropdownMenu aria-labelledby="navbarDropdown" class="mt-2"
                             *ngIf="authHolderService.isLoggedInUser()">
<<<<<<< HEAD
                            <div class="dropdown-item" *ngIf="!isSSO"
                               routerLink="/my-profile">My Profile</div>
                            <div class="dropdown-item"
                               *ngIf="authHolderService.userDetails.role === 'ADMIN'"
                               routerLink="/management/company">My Organization</div>
=======
                            <div class="dropdown-item cursor-pointer" *ngIf="!isSSO"
                               routerLink="/management/profile">My Profile</div>
                            <div class="dropdown-item cursor-pointer"
                               *ngIf="authHolderService.userDetails.role === 'ADMIN'"
                               routerLink="/management/company">My Company</div>
>>>>>>> eccf4dcf
                            <div class="dropdown-item cursor-pointer" (click)="logout()">Logout</div>
                        </div>
                    </div>
                </div>
                <div *ngIf="!userName">
                    <button class="btn header-login-btn header-btn mr-2" routerLink="/login">Log in</button>
                    <button class="btn btn-primary header-btn" routerLink="/signup">Sign up</button>
                </div>
            </div>
        </div>
    </div>
</nav><|MERGE_RESOLUTION|>--- conflicted
+++ resolved
@@ -12,23 +12,11 @@
             <ul class="navbar-nav justify-content-end w-100 mb-0">
                 <li class="nav-item"
                     [ngClass]="{
-<<<<<<< HEAD
-                    active: router.isActive('/app-store', true) || router.isActive('/', true)
-                  }"
-                >
-                    <a class="nav-link" [routerLink]="'/app-store'">Browse <span class="sr-only">(current)</span></a>
-=======
                     active: router.isActive('/app/store', true) || router.isActive('/', true)
                   }"
                 >
                     <a class="nav-link" [routerLink]="'/app/store'">Browse <span class="sr-only">(current)</span></a>
->>>>>>> eccf4dcf
                 </li>
-<!--                <li class="nav-item" [ngClass]="{-->
-<!--                    active: router.url.includes('app-developer')-->
-<!--                  }">-->
-<!--                    <a class="nav-link" [routerLink]="'/app-developer'">Manage</a>-->
-<!--                </li>-->
                 <li class="nav-item"
                     *ngIf="userName"
                     [ngClass]="{active: router.url.includes('/management/apps')}">
@@ -48,19 +36,11 @@
                         </div>
                         <div ngbDropdownMenu aria-labelledby="navbarDropdown" class="mt-2"
                              *ngIf="authHolderService.isLoggedInUser()">
-<<<<<<< HEAD
-                            <div class="dropdown-item" *ngIf="!isSSO"
-                               routerLink="/my-profile">My Profile</div>
-                            <div class="dropdown-item"
-                               *ngIf="authHolderService.userDetails.role === 'ADMIN'"
-                               routerLink="/management/company">My Organization</div>
-=======
                             <div class="dropdown-item cursor-pointer" *ngIf="!isSSO"
                                routerLink="/management/profile">My Profile</div>
                             <div class="dropdown-item cursor-pointer"
                                *ngIf="authHolderService.userDetails.role === 'ADMIN'"
                                routerLink="/management/company">My Company</div>
->>>>>>> eccf4dcf
                             <div class="dropdown-item cursor-pointer" (click)="logout()">Logout</div>
                         </div>
                     </div>
