<nav class="navbar navbar-expand-lg navbar-light bg-white">
    <div class="container">
        <a class="navbar-brand" href="/">
            <img src="assets/img/logo-company.png" alt="brand-logo" class="company-logo">
        </a>
        <button class="navbar-toggler" type="button" data-toggle="collapse" data-target="#navbarSupportedContent"
            aria-controls="navbarSupportedContent" aria-expanded="false" aria-label="Toggle navigation">
            <span class="navbar-toggler-icon"></span>
        </button>

        <div class="collapse navbar-collapse" id="navbarSupportedContent">
            <ul class="navbar-nav justify-content-end w-100 mb-0">
                <li class="nav-item"
                    [ngClass]="{
                    active: router.isActive('/app/store', true) || router.isActive('/', true)
                  }"
                >
                    <a class="nav-link" [routerLink]="'/app/store'">Browse <span class="sr-only">(current)</span></a>
                </li>
                <li class="nav-item"
                    *ngIf="userName"
                    [ngClass]="{active: router.url.includes('/management/apps')}">
                    <a class="nav-link" [routerLink]="'/management/apps'">My apps</a>
                </li>
            </ul>
            <div class="form-inline my-2 my-lg-0 button-section ml-0 ml-lg-4">
                <div class="form-inline my-2 my-lg-0 ml-0 ml-lg-4" *ngIf="this.userName != null">
                    <div class="profile text-primary">{{initials}}</div>
                    <div class="nav-item dropdown" ngbDropdown placement="left">
                        <div class="dropdown-toggle pr-0 d-flex align-items-center" id="navbarDropdown" role="button"
                           data-toggle="dropdown" aria-haspopup="true" aria-expanded="false" ngbDropdownToggle>
                            <div class="d-flex flex-column mr-1">
                                <span class="font-m font-med text-dark">{{authHolderService.getUserName()}}</span>
                                <span class="font-s text-muted">{{authHolderService.userDetails.roleLabel}}</span>
                            </div>
                        </div>
                        <div ngbDropdownMenu aria-labelledby="navbarDropdown" class="mt-2"
                             *ngIf="authHolderService.isLoggedInUser()">
<<<<<<< HEAD
                            <div class="dropdown-item" *ngIf="!isSSO"
                               routerLink="/management/profile">My Profile</div>
                            <div class="dropdown-item"
                               *ngIf="authHolderService.userDetails.role === 'ADMIN'"
                               routerLink="/company">My Organization</div>
=======
                            <div class="dropdown-item cursor-pointer" *ngIf="!isSSO"
                               routerLink="/management/profile">My Profile</div>
                            <div class="dropdown-item cursor-pointer"
                               *ngIf="authHolderService.userDetails.role === 'ADMIN'"
                               routerLink="/management/company">My Company</div>
>>>>>>> 909a4e29
                            <div class="dropdown-item cursor-pointer" (click)="logout()">Logout</div>
                        </div>
                    </div>
                </div>
                <div *ngIf="!userName">
                    <button class="btn header-login-btn header-btn mr-2" routerLink="/login">Log in</button>
                    <button class="btn btn-primary header-btn" routerLink="/signup">Sign up</button>
                </div>
            </div>
        </div>
    </div>
</nav><|MERGE_RESOLUTION|>--- conflicted
+++ resolved
@@ -36,19 +36,11 @@
                         </div>
                         <div ngbDropdownMenu aria-labelledby="navbarDropdown" class="mt-2"
                              *ngIf="authHolderService.isLoggedInUser()">
-<<<<<<< HEAD
-                            <div class="dropdown-item" *ngIf="!isSSO"
-                               routerLink="/management/profile">My Profile</div>
-                            <div class="dropdown-item"
-                               *ngIf="authHolderService.userDetails.role === 'ADMIN'"
-                               routerLink="/company">My Organization</div>
-=======
                             <div class="dropdown-item cursor-pointer" *ngIf="!isSSO"
                                routerLink="/management/profile">My Profile</div>
                             <div class="dropdown-item cursor-pointer"
                                *ngIf="authHolderService.userDetails.role === 'ADMIN'"
                                routerLink="/management/company">My Company</div>
->>>>>>> 909a4e29
                             <div class="dropdown-item cursor-pointer" (click)="logout()">Logout</div>
                         </div>
                     </div>
