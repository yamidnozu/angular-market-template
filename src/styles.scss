@import "~oc-ng-common-component/assets/styles/styles.scss";
@import "assets/styles/mixins";

$link-gray: #333333;
$category-color-mix1: #ff0606;
$category-color-mix2: #ffffff;

.bg-container {
  width: 100%;
  min-height: 100vh;
  background: url(./assets/img/container-bg.svg) center center no-repeat;
  background-size: cover;
}
.bg-container.height-unset {
  min-height: unset;
}
.bg-container.bg-s {
  min-height: 100%;
}
.container.container-s {
  width: 730px;
  margin: 0 auto;
}
.bg-container.height-unset {
  min-height: unset;
}
.header-divider {
  border-top: 1px solid rgba(83, 124, 253, 0.2);
  // box-shadow: 0px -1px 0 2px rgba(83, 124, 253, 0.2);
}


/** Flora Editor **/
.fr-box{
  .second-toolbar{
    border-bottom:0;
  }
}
.fr-toolbar {
  border: 1px solid $info !important;
}
.fr-toolbar.fr-top {
  border-bottom: 0 !important;
  border-radius: 4px 4px 0 0 !important;
  -moz-border-radius: 4px 4px 0 0 !important;
  -webkit-border-radius: 4px 4px 0 0 !important;
  .fr-newline{
    height: 0;
  }
}
.fr-box.fr-basic {
  border-radius: 4px 4px 0 0;
  -moz-border-radius: 4px 4px 0 0;
  -webkit-border-radius: 4px 4px 0 0;
  height: 248px;
  .fr-wrapper {
    border: 1px solid $info;
    height: 196px;
    border-bottom-left-radius: 0.25em;
    border-bottom-right-radius: 0.25em;
  }
}
.fr-box.fr-basic .fr-wrapper {
  border: 1px solid $info !important;
  border-bottom-color: $info !important;
  // border-radius: 0 0 4px 4px;
}
.fr-box.fr-basic .fr-element {
  font-family: "Rubik Regular" !important;
  padding: 16px !important;
  height: 100%;
  *{
    font-size: 14px;
  }
}
/** End Flora Editor **/

// Dropdown menu style
.dropdown-menu {
  padding: 0;
  min-width: 136px;
  border: 1px solid #c9d5ea;
  top: 70px;
  left: -28px;
  .dropdown-item {
    font-size: 14px;
    padding: 14px 16px;
    border-bottom: 1px solid #c9d5ea;
  }
  .dropdown-item:hover,
  .dropdown-item:focus {
    background-color: rgba(201, 213, 234, 0.1);
    color: #537cfd;
    // box-shadow: 0px 1px 0 #c9d5ea;
  }
  .dropdown-item:active {
    color: #537cfd;
    box-shadow: 0 1px 0 #c9d5ea;
  }
}

.oc-dropdown-toggle{
  .dropdown-toggle.btn-secondary {
    border-radius: 4px;
    color: #333333 !important;
    font-size: 14px;
    min-height: 50px !important;
    text-align: left;
    margin-left: 12px;
    width: 247px;
    padding-left: 16px;
  }
  .dropdown-toggle.btn-secondary[aria-expanded="true"]{
    border-bottom-right-radius: 0;
    border-bottom-left-radius: 0;
  }

  .dropdown-toggle::after {
    display: none;
  }
  .dropdown-toggle[aria-expanded="true"]::before {
    content: url(/assets/img/select-up.svg);
    height: 6px;
    width: 10px;
    margin-top: -2px;
    float: right;
  }
  .dropdown-toggle[aria-expanded="false"]::before {
    content: url(/assets/img/select-down.svg);
    height: 6px;
    width: 10px;
    margin-top: -2px;
    float: right;
  }
  .dropdown-menu {
    min-width: 247px;
    top: -2px !important;
    border-top: 0;
    border-bottom: 0;
    border-top-left-radius: 0;
    border-top-right-radius: 0;
    .dropdown-item {
      background-color: rgba(201, 213, 234, 0.1);
    }
    .dropdown-item:last-child{
      border-bottom-right-radius: 0.25em;
      border-bottom-left-radius: 0.25em;
    }
  }
}

button:focus {
  outline: none !important;
}


html, body { height: 100%; }
body { margin: 0; font-family: Roboto, "Helvetica Neue", sans-serif; }

.forms-container {
  border: 1px solid #c9d5ea;
  border-radius: 4px;
  &-title {
    border-bottom: 1px solid #c9d5ea;
  }
}

.black-link {
  color: $link-gray !important;
}

.min-height-auto {
  min-height: auto;
}

.result {
  margin: 35px 0 24px 0;
  display: flex;
  justify-content: space-between;
  align-items: center;

  &__label{
    color: $secondary;
  }
}

.get-dev {
  &__container {
    background-color: $light;
    height: 298px;
    margin-top: 82px;
  }
}

.app-logo {
  @include media-breakpoint-down(xs) {
    img {
      width: 100%;
      height: auto;
    }
  }
}

.rating-column {
  width: 255px;
  margin-right: 150px;
  @include media-breakpoint-down(sm) {
    margin-bottom: 1rem;
  }
}

/** Toast styles */
.toast-message {
  font-size: 12px;
}

.toast-container div.ngx-toastr {
  padding: 16px 24px 16px 48px;
  background-position: 24px center;
  background-size: 12px;
}

.header-login-btn {
  border: 1px solid $info;
  color: $primary;
  &:hover {
    box-shadow: 1px 5px 30px 0 rgba(201, 213, 234, 0.5);
  }
}

.modal-sm {
  max-width: 410px;
  @include media-breakpoint-sm() {
    max-width: 100%;
  }
}

.close-icon {
  width: 16px;
  height: 16px;
}

.page-title-size {
  font-size: 28px;
}

.header-padding {
  padding: 20px 0 16px;
}

.custom-loader {
  .ngx-bar {
    background-color: $primary !important;
  }
}

// modals - start
@media (min-width: 730px) {
  .modal-dialog {
    max-width: 750px;
  }
}

.modal-sm {
  max-width: 410px;
  margin-top: 145px;
  @include media-breakpoint-sm() {
    max-width: 100%;
  }
}

<<<<<<< HEAD
.modal.fade .modal-dialog {
  background-color: unset;
  transition: none;
=======
.modal-md {
  max-width: 700px;
  margin-top: 145px;
  @include media-breakpoint-sm() {
    max-width: 100%;
  }
>>>>>>> f4dfadbc
}

.modal-backdrop {
  transition: background-color 0.3s;
  background-color: #717486;
}

.modal-content {
  border: none;
}
// modals - end<|MERGE_RESOLUTION|>--- conflicted
+++ resolved
@@ -269,18 +269,17 @@
   }
 }
 
-<<<<<<< HEAD
-.modal.fade .modal-dialog {
-  background-color: unset;
-  transition: none;
-=======
 .modal-md {
   max-width: 700px;
   margin-top: 145px;
   @include media-breakpoint-sm() {
     max-width: 100%;
   }
->>>>>>> f4dfadbc
+}
+
+.modal.fade .modal-dialog {
+  background-color: unset;
+  transition: none;
 }
 
 .modal-backdrop {
