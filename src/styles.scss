--- conflicted
+++ resolved
@@ -327,8 +327,7 @@
 }
 
 app-not-found header {
-<<<<<<< HEAD
-  box-shadow: inset 0 -1px 0 0 rgba($primary, 0.2);
+    box-shadow: inset 0 -1px 0 0 rgba($primary, 0.2);
 }
 
 .skip-link {
@@ -346,7 +345,4 @@
     position: static;
     margin: auto;
   }
-=======
-    box-shadow: inset 0 -1px 0 0 rgba($primary, 0.2);
->>>>>>> c4258af9
 }