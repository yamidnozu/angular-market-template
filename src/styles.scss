@import "~@openchannel/angular-common-components/assets/styles/styles";
@import "assets/styles/fonts";
@import "assets/styles/mixins";

$link-gray: #333333;
$category-color-mix1: #ff0606;
$category-color-mix2: #ffffff;

.bg-container {
    width: 100%;
    min-height: 100vh;
    background: url(./assets/img/container-bg.svg) center center no-repeat;
    background-size: cover;
}

.bg-container.height-unset {
    min-height: unset;
}

.bg-container.bg-s {
    min-height: 100%;
}

.container.container-s {
    width: 730px;
    margin: 0 auto;
}

.header-divider {
    border-top: 1px solid rgba(83, 124, 253, 0.2);
}

/** Froala Editor **/

.fr-box {

    .second-toolbar {
        border-bottom: 0;
    }
}

.fr-toolbar {
    border: 1px solid $info !important;
}

.fr-toolbar.fr-top {
    border-bottom: 0 !important;
    border-radius: 4px 4px 0 0 !important;
    -moz-border-radius: 4px 4px 0 0 !important;
    -webkit-border-radius: 4px 4px 0 0 !important;

    .fr-newline {
        height: 0;
    }
}

.fr-box.fr-basic {
    border-radius: 4px 4px 0 0;
    -moz-border-radius: 4px 4px 0 0;
    -webkit-border-radius: 4px 4px 0 0;
    height: 248px;

    .fr-wrapper {
        border: 1px solid $info;
        height: 196px;
        border-bottom-left-radius: 0.25em;
        border-bottom-right-radius: 0.25em;
    }
}

.fr-box.fr-basic .fr-wrapper {
    border: 1px solid $info !important;
    border-bottom-color: $info !important;
}

.fr-box.fr-basic .fr-element {
    font-family: 'Rubik Regular', sans-serif !important;
    padding: 16px !important;
    height: 100%;

    * {
        font-size: 14px;
    }
}

/** End Froala Editor **/

// Dropdown menu style

.dropdown-menu {
    padding: 0;
    min-width: 136px;
    border: 1px solid #c9d5ea;
    top: 70px;
    left: -28px;

    .dropdown-item {
        font-size: 14px;
        padding: 14px 16px;
        border-bottom: 1px solid #c9d5ea;
    }

    .dropdown-item:hover,
    .dropdown-item:focus {
        background-color: rgba(201, 213, 234, 0.1);
        color: #537cfd;
    }

    .dropdown-item:active {
        color: #537cfd;
        box-shadow: 0 1px 0 #c9d5ea;
    }
}

.oc-dropdown-toggle {

    .dropdown-toggle.btn-secondary {
        border-radius: 4px;
        color: #333333 !important;
        font-size: 14px;
        min-height: 50px !important;
        text-align: left;
        margin-left: 12px;
        width: 247px;
        padding-left: 16px;
<<<<<<< HEAD
    }

    .dropdown-toggle.btn-secondary[aria-expanded="true"] {
        border-bottom-right-radius: 0;
        border-bottom-left-radius: 0;
    }

=======
    }

    .dropdown-toggle.btn-secondary[aria-expanded="true"] {
        border-bottom-right-radius: 0;
        border-bottom-left-radius: 0;
    }

>>>>>>> 34868681
    .dropdown-toggle::after {
        display: none;
    }

    .dropdown-toggle[aria-expanded="true"]::before {
        content: url(/assets/img/select-up.svg);
        height: 6px;
        width: 10px;
        margin-top: -2px;
        float: right;
    }

    .dropdown-toggle[aria-expanded="false"]::before {
        content: url(/assets/img/select-down.svg);
        height: 6px;
        width: 10px;
        margin-top: -2px;
        float: right;
    }

    .dropdown-menu {
        min-width: 247px;
        top: -2px !important;
        border-top: 0;
        border-bottom: 0;
        border-top-left-radius: 0;
        border-top-right-radius: 0;

        .dropdown-item {
            background-color: rgba(201, 213, 234, 0.1);
        }

        .dropdown-item:last-child {
            border-bottom-right-radius: 0.25em;
            border-bottom-left-radius: 0.25em;
        }
    }
}

button:focus {
    outline: none !important;
}

html, body {
    height: 100%;
}

body {
    font-family: 'Rubik', sans-serif;
    font-style: normal;
    font-weight: 400;
    margin: 0;
}

.forms-container {
    border: 1px solid #c9d5ea;
    border-radius: 4px;

    &-title {
        border-bottom: 1px solid #c9d5ea;
    }
}

.black-link {
    color: $link-gray !important;
}

.min-height-auto {
    min-height: auto;
}

.get-dev {

    &__container {
        background-color: $light;
        height: 298px;
        margin-top: 82px;
    }
}

.app-logo {
    @include media-breakpoint-down(xs) {
        img {
            width: 100%;
            height: auto;
        }
    }
}

.rating-column {
    width: 255px;
    margin-right: 150px;
    @include media-breakpoint-sm {
        margin-bottom: 1rem;
        margin-top: 7rem;
        margin-right: 0;
        padding: 0 2rem;
        width: 100%;
    }
}

/** Toast styles */

.toast-message {
    font-size: 12px;
}

.toast-container div.ngx-toastr {
    padding: 16px 24px 16px 48px;
    background-position: 24px center;
    background-size: 12px;
}

.header-login-btn {
    border: 1px solid $info;
    color: $primary;

    &:hover {
        box-shadow: 1px 5px 30px 0 rgba(201, 213, 234, 0.5);
    }
}

.close-icon {
    width: 16px;
    height: 16px;
}

.page-title-size {
    font-size: 28px;
    @include media-breakpoint-md {
        font-size: 24px;
    }
}

.header-padding {
    padding-top: 20px;
    padding-bottom: 16px;
}

.custom-loader {

    .ngx-bar {
        background-color: $primary !important;
    }
}

// modals - start

@media (min-width: 730px) {
    .modal-dialog {
        max-width: 750px;
    }
}

.modal-sm {
    max-width: 410px;
    margin-top: 145px;
    @include media-breakpoint-sm() {
        max-width: 100%;
        margin-left: 2rem;
        margin-right: 2rem;
    }
}

.modal-md {
    max-width: 700px;
    margin-top: 145px;
    @include media-breakpoint-sm() {
        max-width: 100%;
    }
}

.modal.fade .modal-dialog {
    background-color: unset;
    transition: none;
}

.modal-backdrop {
    transition: background-color 0.3s;
    background-color: #717486;
}

.modal-content {
    border: none;
}

// modals - end

.button-255 {
    width: 255px;

    & button {
        width: 100%;
    }
}

app-not-found header {
    box-shadow: inset 0 -1px 0 0 rgba($primary, 0.2);
<<<<<<< HEAD
=======
}

.skip-link {
  position: absolute;
  left: -999px;
  width:1px;
  height: 1px;
  top: auto;

  &:focus {
    color: transparent;
    display: inline-block;
    height: auto;
    width: auto;
    position: static;
    margin: auto;
  }
>>>>>>> 34868681
}<|MERGE_RESOLUTION|>--- conflicted
+++ resolved
@@ -123,7 +123,6 @@
         margin-left: 12px;
         width: 247px;
         padding-left: 16px;
-<<<<<<< HEAD
     }
 
     .dropdown-toggle.btn-secondary[aria-expanded="true"] {
@@ -131,15 +130,6 @@
         border-bottom-left-radius: 0;
     }
 
-=======
-    }
-
-    .dropdown-toggle.btn-secondary[aria-expanded="true"] {
-        border-bottom-right-radius: 0;
-        border-bottom-left-radius: 0;
-    }
-
->>>>>>> 34868681
     .dropdown-toggle::after {
         display: none;
     }
@@ -338,8 +328,6 @@
 
 app-not-found header {
     box-shadow: inset 0 -1px 0 0 rgba($primary, 0.2);
-<<<<<<< HEAD
-=======
 }
 
 .skip-link {
@@ -357,5 +345,4 @@
     position: static;
     margin: auto;
   }
->>>>>>> 34868681
 }