--- conflicted
+++ resolved
@@ -255,7 +255,12 @@
   padding: 20px 0 16px;
 }
 
-<<<<<<< HEAD
+.custom-loader {
+  .ngx-bar {
+    background-color: $primary !important;
+  }
+}
+
 // modals - start
 @media (min-width: 730px) {
   .modal-dialog {
@@ -277,11 +282,4 @@
 .modal-content {
   border: none;
 }
-// modals - end
-=======
-.custom-loader {
-  .ngx-bar {
-    background-color: $primary !important;
-  }
-}
->>>>>>> 20d9a5af
+// modals - end