--- conflicted
+++ resolved
@@ -1,5 +1,3 @@
-<<<<<<< HEAD
-=======
 ## Release notes - template3-marketsite-frontend - Version 1.39.0 (10/5/2021)<br>
 ### Task<br>
 AT-1504 - Improve gallery component<br>
@@ -7,7 +5,6 @@
 ## Release notes - template3-marketsite-frontend - Version 1.38.2 (10/4/2021)<br>
 ### Bug<br>
 AT-1533 - [hotfix] Upgrade to compodoc 1.1.15<br>
->>>>>>> 0dab52b2
 ## Release notes - template3-marketsite-frontend - Version 1.38.1 (10/4/2021)<br>
 ### Bug<br>
 AT-1527 - [HOTFIX] 500 error occurring when trying to authenticate using Auth0<br>
