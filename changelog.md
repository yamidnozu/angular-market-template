--- conflicted
+++ resolved
@@ -1,4 +1,3 @@
-<<<<<<< HEAD
 ## Release notes - template3-marketsite-frontend - Version 1.55.0 (12/1/2021)<br>
 ### Task<br>
 AT-1607 - Ensure correct SSO behavior in all possible scenarios<br>
@@ -10,11 +9,9 @@
 AT-1528 - [UI] Various components fields are having wrong height<br>
 AT-1468 - [Reviews] Logged in user's review is not at the top of the Review list.<br>
 AT-1210 - [UI][Portal][Manage App / Edit App][Chart] UI issues on Chart component. Current Date is not showing and Count is cut off.<br>
-=======
 ## Release notes - template3-marketsite-frontend - Version 1.54.1 (11/30/2021)<br>
 ### Bug<br>
 AT-1619 - [Hotfix][Portal Market] Getting console error custom-account-type  is not a valid user / developer account type<br>
->>>>>>> 16239737
 ## Release notes - template3-marketsite-frontend - Version 1.54.0 (11/23/2021)<br>
 ### Task<br>
 AT-1556 - For CAP, implement OpenChannel Stripe Gateway APIs<br>
