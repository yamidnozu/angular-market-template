<<<<<<< HEAD
## Release notes - template3-marketsite-frontend - Version 1.37.1 (9/24/2021)<br>
### Story<br>
AT-1519 - [hotfix] A user is able to authenticate using the "Authorization code" grant type<br>
AT-1518 - [hotfix] A user is able to authenticate using the "Implicit" grant type<br>
=======
## Release notes - template3-marketsite-frontend - Version 1.37.0 (9/23/2021)<br>
### Bug<br>
AT-1491 - [Portal] Multi-level DFA with Row label value selected from Dashboard, is showing error while adding field in that DFA.<br>
AT-1106 - [UI][Portal] Portal Homepage Mobile devices issues.<br>
AT-1093 - [UI][Marketsite][Homepage] Recently added, Most popular and Apps for analytics sections are not as per Mock design.<br>
AT-1092 - [UI][Market site][Homepage] Sentence case required for all the heading on Home page<br>
## Release notes - template3-marketsite-frontend - Version 1.36.0 (9/17/2021)<br>
### Bug<br>
AT-1174 - Wrong margin on portal homepage<br>
AT-1163 - Wrong width of Login and Sign up buttons<br>
AT-1161 - Dropdown field component has wrong height<br>
AT-1101 - [Portal / Market site] Log in, Sign up, Forgot password pages are not as per mock designs.<br>
AT-1094 - [UI][Marketsite][Homepage] "Get started as an app Developer" button should be center aligned and Home icon should be smaller.<br>
## Release notes - template3-marketsite-frontend - Version 1.35.0 (9/15/2021)<br>
### Bug<br>
AT-1509 - [Reset Password] Getting wrong password validation when entered password does not match expected criteria.<br>
AT-1497 - For components, fix as many moderate and high package security vulnerabilities as is convenient<br>
AT-1496 - For marketplace, fix as many moderate and high package security vulnerabilities as is convenient<br>
AT-1495 - For partner portal, fix as many moderate and high package security vulnerabilities as is convenient<br>
### Story<br>
AT-379 - A search engine can be blocked from crawling the site based on search engine discoverability property<br>
## Release notes - template3-marketsite-frontend - Version 1.34.0 (9/13/2021)<br>
### Bug<br>
AT-1511 - [Portal / Market] [Alias Email] Email field does not accepts the alias emails.<br>
AT-1406 - [Dev1][Portal] Getting error when selecting an App Type.<br>
>>>>>>> 40cb1fdf
## Release notes - template3-marketsite-frontend - Version 1.33.0 (9/8/2021)<br>
### Task<br>
AT-1420 - Make the developerInviteTemplateId and userInviteTemplateId configurable and only allow sending developerInviteTemplateId/userInviteTemplateId, type, roles and email parameters in CAP endpoint<br>
AT-1204 - For each page, use heading tags to properly describe the layout of the pages<br>
## Release notes - template3-marketsite-frontend - Version 1.32.0 (9/8/2021)<br>
### Bug<br>
AT-1493 - Product screenshot not being displayed on new sites<br>
### Task<br>
AT-1461 - Automate versioning and realease notes within Bitbucket pipelines<br>
AT-1203 - Set meta tags that allow social media sites to display a proper image for app details pages when sharing the link<br>
AT-1202 - Set image alt text for images on app cards and logos on app details page<br>
AT-1201 - Set meta description tags on site<br>
## Release notes - template3-marketsite-frontend - Version 1.31.0 (9/6/2021)<br>
### Bug<br>
AT-1493 - Product screenshot not being displayed on new sites<br>
AT-1215 - [User Management] A User/Developer Admin should not be able to delete themselves.<br>
## Release notes - template3-marketsite-frontend - Version 1.30.0 (9/2/2021)<br>
### Bug<br>
AT-1500 - [UI][Create App] Single space is required in between Step #. and Field Group Label for Wizard view.<br>
AT-1498 - [Hotfix] New customers are ending up in the wrong environment (dev1 and stage1) when trying to use Angular templates<br>
AT-1479 - Apps grid on manage apps page should not show horizontal scroll bar when viewing from desktop<br>
### Task<br>
AT-1381 - Deploy compodoc<br>
AT-916 - Remove GET /v2/users/all endpoint from CAP<br>
AT-788 - Need compodoc documentation for Application Form Service<br>
## Release notes - template3-marketsite-frontend - Version 1.29.0 (9/2/2021)<br>
### Bug<br>
AT-1483 - [Market/Portal][Email] Email field is not required yet Email field throws format validation.<br>
AT-1481 - [logs-prod] ERROR o.s.b.a.w.r.e.AbstractErrorWebExceptionHandler 500 Server Error for HTTP POST "/v2/stats/increment/views"<br>
### Task<br>
AT-1456 - Improve checkbox component label and description<br>
### Bug<br>
AT-1445 - Email content spoofing<br>
## Release notes - template3-marketsite-frontend - Version 1.28.0 (9/1/2021)<br>
### Bug<br>
AT-1502 - All rate limiting should be keyed by siteId<br>
AT-1489 - Signup no rate limits<br>
AT-1447 - Request submit no rate limits<br>
AT-1446 - Form submit no rate limits<br>
AT-1443 - Password brute force<br>
AT-1441 - Password reset no rate limits<br>
### Task<br>
AT-1200 - Follow best practices for prerendering<br>
### Bug<br>
AT-1199 - Error messages displayed on market site in prerender view<br>
## Release notes - template3-marketsite-frontend - Version 1.27.1 (8/31/2021)<br>
### Bug<br>
AT-1375 - [HOTFIX][Market] When click on Download/Install/Buy Now/Contact Us button, statistics are not increasing for that App<br>
## Release notes - template3-marketsite-frontend - Version 1.27.0 (8/26/2021)<br>
### Bug<br>
AT-1442 - User enumeration<br>
AT-1440 - Parallel session is valid after password change<br>
## Release notes - template3-marketsite-frontend - Version 1.26.0 (8/26/2021)<br>
### Bug<br>
AT-1452 - [Reviews] Reviews description should be limited to 2000 characters and not 1000 character.<br>
### Story<br>
AT-1345 - Support field groups on Templates<br>
## Release notes - template3-marketsite-frontend - Version 1.24.1 (8/18/2021)<br>
### Bug<br>
AT-1475 - [Market / Portal][Forgot Password] When Reset Password, Getting same 2 API calls and same 2 Reset Password emails. <br>
## Release notes - template3-marketsite-frontend - Version 1.24.0 (8/11/2021)<br>
### Bug<br>
AT-1463 - [Portal][DFA > Videos] When user try to delete 1st item (video), it deletes the last item (video) if the items were not saved.<br>
AT-1459 - Endpoint /auth/external/token returning 500 error using Google as an Auth provider<br>
## Release notes - template3-marketsite-frontend - Version 1.23.0 (8/10/2021)<br>
### Story<br>
AT-1422 - A user is able to be guided when they are forced to reset their account password.<br>
### Bug<br>
AT-1396 - Session is still valid after logout<br>
## Release notes - template3-marketsite-frontend - Version 1.22.0 (8/10/2021)<br>
### Bug<br>
AT-1482 - [Hotfix][Market][App Details] Getting 400 error for /views API call, "BAD_REQUEST", message: "This endpoint can be called once every 24 hours.<br>
AT-1455 - Improve left sidebar filter clickable area<br>
## Release notes - template3-marketsite-frontend - Version 1.21.0 (8/5/2021)<br>
### Bug<br>
AT-1449 - [SelfHosted Sites][Market] Featured section on top of Market Site is not visible.<br>
AT-1348 - [Market][App Details] Vimeo channel link displayed as an invalid link in Portal and Market. Youtube channel not working.<br>
AT-1141 - [UI][Marketsite][Tablet] App details: Video goes out of the border of the page.<br>
## Release notes - template3-marketsite-frontend - Version 1.20.0 (8/4/2021)<br>
### Subtask<br>
AT-1462 - [CAP] Update email validator on the CAP side<br>
### Story<br>
AT-1416 - A user is able to implement any kind of statistic from CAP<br>
### Task<br>
AT-1385 - Allow customization of heading tags<br>
### Bug<br>
AT-1364 - Don't use '**' patterns<br>
AT-605 - [My Profile] [Email] It allows to update the invalid format email address.<br>
## Release notes - template3-marketsite-frontend - Version 1.19.0 (7/29/2021)<br>
### Task<br>
AT-1433 - customize the Filter component<br>
### Bug<br>
AT-1384 - [Portal] Duplicate value showing in DFA fields when same name fields available in that app type<br>
AT-1322 - [DFA] Sequence inside the DFA fields has been changed while adding new item to DFA Field.<br>
AT-1205 - [Portal / Market][Signup][Activation page sign up link] Developer is not able to sign up.<br>
## Release notes - template3-marketsite-frontend - Version 1.17.0 (7/15/2021)<br>
### Task<br>
AT-1331 - CMS support on Templates<br>
## Release notes - template3-marketsite-frontend - Version 1.16.3 (7/13/2021)<br>
### Task<br>
AT-1430 - [Hotfix] Change license back to MIT<br>
## Release notes - template3-marketsite-frontend - Version 1.16.2<br>
### Bug<br>
AT-1394 - [Hotfix] Stored Cross-Site Scripting vulnerabilities in Angular components<br>
## Release notes - template3-marketsite-frontend - Version 1.16.0<br>
### Task<br>
AT-1355 - A customer is able to view a change log on Github<br>
AT-1347 - Support video streaming services in the image/video gallery component<br><|MERGE_RESOLUTION|>--- conflicted
+++ resolved
@@ -1,9 +1,7 @@
-<<<<<<< HEAD
 ## Release notes - template3-marketsite-frontend - Version 1.37.1 (9/24/2021)<br>
 ### Story<br>
 AT-1519 - [hotfix] A user is able to authenticate using the "Authorization code" grant type<br>
 AT-1518 - [hotfix] A user is able to authenticate using the "Implicit" grant type<br>
-=======
 ## Release notes - template3-marketsite-frontend - Version 1.37.0 (9/23/2021)<br>
 ### Bug<br>
 AT-1491 - [Portal] Multi-level DFA with Row label value selected from Dashboard, is showing error while adding field in that DFA.<br>
@@ -29,7 +27,6 @@
 ### Bug<br>
 AT-1511 - [Portal / Market] [Alias Email] Email field does not accepts the alias emails.<br>
 AT-1406 - [Dev1][Portal] Getting error when selecting an App Type.<br>
->>>>>>> 40cb1fdf
 ## Release notes - template3-marketsite-frontend - Version 1.33.0 (9/8/2021)<br>
 ### Task<br>
 AT-1420 - Make the developerInviteTemplateId and userInviteTemplateId configurable and only allow sending developerInviteTemplateId/userInviteTemplateId, type, roles and email parameters in CAP endpoint<br>
