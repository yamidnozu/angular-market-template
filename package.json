{
  "name": "template3-marketsite",
  "version": "0.1.0",
  "scripts": {
    "ng": "ng",
    "start-okta": "ng serve --port=4201",
    "start-google": "ng serve --port=4200",
    "start-aws": "ng serve --port=4206",
    "build": "./node_modules/.bin/ng build --configuration=dev1",
    "test": "ng test",
    "lint": "ng lint",
    "e2e": "ng e2e",
    "create-compodoc": "npx compodoc -p tsconfig.json src -d ./development/documentation",
    "start-compodoc": " compodoc -s -r 8888 -d ./development/documentation/"
  },
  "private": true,
  "dependencies": {
    "@angular/animations": "~9.1.1",
    "@angular/cdk": "^9.2.4",
    "@angular/common": "~9.1.1",
    "@angular/compiler": "~9.1.1",
    "@angular/core": "~9.1.1",
    "@angular/forms": "~9.1.1",
    "@angular/localize": "^9.1.1",
    "@angular/material": "^9.2.4",
    "@angular/platform-browser": "~9.1.1",
    "@angular/platform-browser-dynamic": "~9.1.1",
    "@angular/router": "~9.1.1",
    "@auth0/angular-jwt": "^4.0.0",
    "@ng-bootstrap/ng-bootstrap": "^6.0.2",
    "@ng-select/ng-select": "^4.0.0",
    "@tinymce/tinymce-angular": "^4.2.0",
    "angular-oauth2-oidc": "^10.0.3",
    "angular-oauth2-oidc-jwks": "^9.0.0",
    "bootstrap": "^4.4.1",
    "bootstrap-icons": "^1.0.0",
    "chart.js": "^2.9.3",
    "jquery": "^3.5.1",
    "ngx-image-cropper": "^3.1.9",
    "ngx-toastr": "^13.1.0",
<<<<<<< HEAD
    "oc-ng-common-component": "0.0.1-115",
    "oc-ng-common-service": "0.0.2-34",
=======
    "oc-ng-common-component": "0.0.1-117",
    "oc-ng-common-service": "0.0.2-36",
>>>>>>> 993820cd
    "popper.js": "^1.16.0",
    "rxjs": "~6.5.5",
    "string": "^3.3.3",
    "tslib": "^1.10.0",
    "zone.js": "~0.10.2"
  },
  "devDependencies": {
    "@angular-devkit/build-angular": "~0.901.1",
    "@angular/cli": "~9.1.1",
    "@angular/compiler-cli": "~9.1.1",
    "@angular/language-service": "~9.1.1",
    "@compodoc/compodoc": "^1.1.11",
    "@fortawesome/angular-fontawesome": "^0.7.0",
    "@fortawesome/fontawesome-svg-core": "^1.2.32",
    "@fortawesome/free-solid-svg-icons": "^5.15.1",
    "@types/chart.js": "^2.9.20",
    "@types/jasmine": "~3.3.8",
    "@types/jasminewd2": "~2.0.3",
    "@types/node": "^12.11.1",
    "codelyzer": "^5.1.2",
    "jasmine-core": "^3.4.0",
    "jasmine-spec-reporter": "~4.2.1",
    "karma": "~4.1.0",
    "karma-chrome-launcher": "~2.2.0",
    "karma-coverage-istanbul-reporter": "~2.0.1",
    "karma-jasmine": "~2.0.1",
    "karma-jasmine-html-reporter": "^1.4.0",
    "ngx-color-picker": "^10.1.0",
    "ngx-embed-video": "^1.0.4",
    "ngx-infinite-scroll": "^10.0.0",
    "ngx-owl-carousel-o": "^4.0.0",
    "jwt-decode": "^3.1.2",
    "protractor": "^7.0.0",
    "ts-node": "~7.0.0",
    "tslint": "~5.15.0",
    "typescript": "~3.8.3"
  }
}<|MERGE_RESOLUTION|>--- conflicted
+++ resolved
@@ -38,13 +38,8 @@
     "jquery": "^3.5.1",
     "ngx-image-cropper": "^3.1.9",
     "ngx-toastr": "^13.1.0",
-<<<<<<< HEAD
-    "oc-ng-common-component": "0.0.1-115",
-    "oc-ng-common-service": "0.0.2-34",
-=======
     "oc-ng-common-component": "0.0.1-117",
     "oc-ng-common-service": "0.0.2-36",
->>>>>>> 993820cd
     "popper.js": "^1.16.0",
     "rxjs": "~6.5.5",
     "string": "^3.3.3",
