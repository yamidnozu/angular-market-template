{
  "name": "template3-marketsite",
  "version": "1.1.6",
  "scripts": {
    "ng": "ng",
    "start-okta": "ng serve --port=4201",
    "start-google": "ng serve --port=4200",
    "start-aws": "ng serve --port=4206",
    "build": "./node_modules/.bin/ng build --configuration=dev1",
    "start-stage1": "./node_modules/.bin/ng serve -c stage1 --host stage1-local-template-market.openchannel.io --port 80",
    "start-dev1": "./node_modules/.bin/ng serve -c dev1 --host dev1-local-template-market.openchannel.io --port 80",
    "start-us1": "./node_modules/.bin/ng serve -c us1 --port 80 --host",
    "test": "ng test",
    "lint": "ng lint",
    "e2e": "ng e2e",
    "create-compodoc": "npx compodoc -p tsconfig.json src -d ./development/documentation",
    "start-compodoc": " compodoc -s -r 8804 -d ./development/documentation/",
    "postinstall": "ngcc"
  },
  "private": true,
  "dependencies": {
    "@angular/animations": "~11.2.3",
    "@angular/cdk": "^9.2.4",
    "@angular/common": "~11.2.3",
    "@angular/compiler": "~11.2.3",
    "@angular/core": "~11.2.3",
    "@angular/forms": "~11.2.3",
    "@angular/localize": "^11.2.3",
    "@angular/platform-browser": "~11.2.3",
    "@angular/platform-browser-dynamic": "~11.2.3",
    "@angular/router": "~11.2.3",
    "@ng-bootstrap/ng-bootstrap": "^6.0.2",
    "@ng-select/ng-select": "^6.1.0",
    "@ngx-loading-bar/core": "^5.1.1",
    "@openchannel/angular-common-components": "2.0.0",
    "@openchannel/angular-common-services": "2.0.0",
    "@tinymce/tinymce-angular": "^4.2.1",
    "angular-oauth2-oidc": "^10.0.3",
    "bootstrap": "^4.4.1",
    "broadcast-channel": "^3.5.3",
    "chart.js": "^2.9.3",
    "lodash": "^4.17.21",
    "ngx-image-cropper": "^3.1.9",
    "ngx-owl-carousel-o": "^3.1.1",
    "ngx-toastr": "^13.1.0",
<<<<<<< HEAD
    "oc-ng-common-component": "1.5.1-0",
    "oc-ng-common-service": "1.4.0",
=======
>>>>>>> 97428795
    "popper.js": "^1.16.0",
    "rxjs": "~6.6.3",
    "string": "^3.3.3",
    "tslib": "^2.0.0",
    "zone.js": "~0.10.2"
  },
  "devDependencies": {
    "@angular-devkit/build-angular": "~0.1102.2",
    "@angular/cli": "~11.2.2",
    "@angular/compiler-cli": "~11.2.3",
    "@angular/language-service": "~11.2.3",
    "@compodoc/compodoc": "^1.1.11",
    "@types/chart.js": "^2.9.20",
    "@types/jasmine": "~3.6.0",
    "@types/jasminewd2": "~2.0.3",
    "@types/node": "^12.11.1",
    "angular-svg-icon": "^11.0.0",
    "codelyzer": "^6.0.0",
    "jasmine-core": "~3.6.0",
    "jasmine-spec-reporter": "~5.0.0",
    "jwt-decode": "^3.1.2",
    "karma": "~6.1.1",
    "karma-chrome-launcher": "~3.1.0",
    "karma-coverage-istanbul-reporter": "~3.0.2",
    "karma-jasmine": "~4.0.0",
    "karma-jasmine-html-reporter": "^1.5.0",
    "ngx-color-picker": "^10.1.0",
    "ngx-embed-video": "^1.0.4",
    "ngx-infinite-scroll": "^10.0.0",
    "ngx-spinner": "^10.0.1",
    "protractor": "~7.0.0",
    "ts-node": "~7.0.0",
    "tslint": "~6.1.0",
    "typescript": "~4.0.7",
    "prettier": "^2.2.1",
    "tslint-config-prettier": "^1.18.0",
    "tslint-plugin-prettier": "^2.3.0"
  }
}<|MERGE_RESOLUTION|>--- conflicted
+++ resolved
@@ -1,6 +1,6 @@
 {
   "name": "template3-marketsite",
-  "version": "1.1.6",
+  "version": "1.1.7",
   "scripts": {
     "ng": "ng",
     "start-okta": "ng serve --port=4201",
@@ -32,8 +32,8 @@
     "@ng-bootstrap/ng-bootstrap": "^6.0.2",
     "@ng-select/ng-select": "^6.1.0",
     "@ngx-loading-bar/core": "^5.1.1",
-    "@openchannel/angular-common-components": "2.0.0",
-    "@openchannel/angular-common-services": "2.0.0",
+    "@openchannel/angular-common-components": "2.0.1",
+    "@openchannel/angular-common-services": "2.0.1",
     "@tinymce/tinymce-angular": "^4.2.1",
     "angular-oauth2-oidc": "^10.0.3",
     "bootstrap": "^4.4.1",
@@ -43,11 +43,6 @@
     "ngx-image-cropper": "^3.1.9",
     "ngx-owl-carousel-o": "^3.1.1",
     "ngx-toastr": "^13.1.0",
-<<<<<<< HEAD
-    "oc-ng-common-component": "1.5.1-0",
-    "oc-ng-common-service": "1.4.0",
-=======
->>>>>>> 97428795
     "popper.js": "^1.16.0",
     "rxjs": "~6.6.3",
     "string": "^3.3.3",
