{
  "name": "template3-marketsite",
  "version": "0.1.0",
  "scripts": {
    "ng": "ng",
    "start-okta": "ng serve --port=4201",
    "start-google": "ng serve --port=4200",
    "start-aws": "ng serve --port=4206",
    "build": "./node_modules/.bin/ng build --configuration=dev1",
    "start-stage1": "./node_modules/.bin/ng serve -c stage1 --host stage1-local-template-market.openchannel.io --port 80",
    "start-dev1": "./node_modules/.bin/ng serve -c dev1 --host dev1-local-template-market.openchannel.io --port 80",
    "start-us1": "./node_modules/.bin/ng serve -c us1 --port 80 --host",
    "test": "ng test",
    "lint": "ng lint",
    "e2e": "ng e2e",
    "create-compodoc": "npx compodoc -p tsconfig.json src -d ./development/documentation",
    "start-compodoc": " compodoc -s -r 8804 -d ./development/documentation/"
  },
  "private": true,
  "dependencies": {
    "@angular/animations": "~9.1.1",
    "@angular/cdk": "^9.2.4",
    "@angular/common": "~9.1.1",
    "@angular/compiler": "~9.1.1",
    "@angular/core": "~9.1.1",
    "@angular/forms": "~9.1.1",
    "@angular/localize": "^9.1.1",
    "@angular/material": "^9.2.4",
    "@angular/platform-browser": "~9.1.1",
    "@angular/platform-browser-dynamic": "~9.1.1",
    "@angular/router": "~9.1.1",
    "@ng-bootstrap/ng-bootstrap": "^6.0.2",
    "@ng-select/ng-select": "^4.0.0",
    "@ngx-loading-bar/core": "^5.1.1",
    "@tinymce/tinymce-angular": "^4.2.0",
    "angular-oauth2-oidc": "^10.0.3",
    "bootstrap": "^4.4.1",
    "chart.js": "^2.9.3",
<<<<<<< HEAD
    "jquery": "^3.5.1",
    "lodash": "^4.17.21",
=======
>>>>>>> 498b4129
    "ngx-image-cropper": "^3.1.9",
    "ngx-owl-carousel-o": "^3.1.1",
    "ngx-toastr": "^13.1.0",
    "oc-ng-common-component": "0.0.1-148",
    "oc-ng-common-service": "0.0.2-51",
    "popper.js": "^1.16.0",
    "rxjs": "~6.5.5",
    "string": "^3.3.3",
    "tslib": "^1.10.0",
    "zone.js": "~0.10.2"
  },
  "devDependencies": {
    "@angular-devkit/build-angular": "~0.901.1",
    "@angular/cli": "~9.1.1",
    "@angular/compiler-cli": "~9.1.1",
    "@angular/language-service": "~9.1.1",
    "@compodoc/compodoc": "^1.1.11",
    "@types/chart.js": "^2.9.20",
    "@types/jasmine": "~3.3.8",
    "@types/jasminewd2": "~2.0.3",
    "@types/node": "^12.11.1",
    "angular-svg-icon": "^11.0.0",
    "codelyzer": "^5.1.2",
    "jasmine-core": "^3.4.0",
    "jasmine-spec-reporter": "~4.2.1",
    "jwt-decode": "^3.1.2",
    "karma": "~4.1.0",
    "karma-chrome-launcher": "~2.2.0",
    "karma-coverage-istanbul-reporter": "~2.0.1",
    "karma-jasmine": "~2.0.1",
    "karma-jasmine-html-reporter": "^1.4.0",
    "ngx-color-picker": "^10.1.0",
    "ngx-embed-video": "^1.0.4",
    "ngx-infinite-scroll": "^10.0.0",
    "ngx-owl-carousel-o": "^4.0.0",
    "ngx-spinner": "^9.0.2",
    "protractor": "^7.0.0",
    "ts-node": "~7.0.0",
    "tslint": "~5.15.0",
    "typescript": "~3.8.3"
  }
}<|MERGE_RESOLUTION|>--- conflicted
+++ resolved
@@ -36,11 +36,8 @@
     "angular-oauth2-oidc": "^10.0.3",
     "bootstrap": "^4.4.1",
     "chart.js": "^2.9.3",
-<<<<<<< HEAD
     "jquery": "^3.5.1",
     "lodash": "^4.17.21",
-=======
->>>>>>> 498b4129
     "ngx-image-cropper": "^3.1.9",
     "ngx-owl-carousel-o": "^3.1.1",
     "ngx-toastr": "^13.1.0",
