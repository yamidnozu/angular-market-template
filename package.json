{
  "name": "template3-marketsite",
  "version": "1.16.3",
  "scripts": {
    "ng": "ng",
    "start-okta": "ng serve --port=4201",
    "start-google": "ng serve --port=4200",
    "start-aws": "ng serve --port=4206",
    "build": "./node_modules/.bin/ng build --configuration=dev1",
    "start-stage1": "./node_modules/.bin/ng serve -c stage1 --host stage1-template-market.openchannel.io --port 80",
    "start-dev1": "./node_modules/.bin/ng serve -c dev1 --host dev1-template-market.openchannel.io --port 80",
    "start-us1": "./node_modules/.bin/ng serve -c production --port 80 --host",
    "test": "ng test",
    "lint": "ng lint",
    "e2e": "ng e2e",
    "create-compodoc": "npx compodoc -p tsconfig.json src -d ./development/documentation",
    "start-compodoc": " compodoc -s -r 8804 -d ./development/documentation/",
    "postinstall": "ngcc"
  },
  "private": true,
  "dependencies": {
    "@angular/animations": "~11.2.3",
    "@angular/cdk": "^9.2.4",
    "@angular/common": "~11.2.3",
    "@angular/compiler": "~11.2.3",
    "@angular/core": "~11.2.3",
    "@angular/forms": "~11.2.3",
    "@angular/localize": "^11.2.3",
    "@angular/platform-browser": "~11.2.3",
    "@angular/platform-browser-dynamic": "~11.2.3",
    "@angular/router": "~11.2.3",
    "@ng-bootstrap/ng-bootstrap": "^6.0.2",
    "@ng-select/ng-select": "^6.1.0",
    "@ngx-loading-bar/core": "^5.1.1",
<<<<<<< HEAD
    "@openchannel/angular-common-components": "2.9.0-3",
    "@openchannel/angular-common-services": "2.9.0-3",
=======
    "@openchannel/angular-common-components": "^2.8.2",
    "@openchannel/angular-common-services": "^2.8.2",
>>>>>>> daa6d293
    "@tinymce/tinymce-angular": "^4.2.1",
    "angular-oauth2-oidc": "^10.0.3",
    "bootstrap": "^4.4.1",
    "broadcast-channel": "^3.5.3",
    "chart.js": "^2.9.3",
    "lodash": "^4.17.21",
    "ngx-image-cropper": "^3.1.9",
    "ngx-owl-carousel-o": "^3.1.1",
    "ngx-toastr": "^13.1.0",
    "popper.js": "^1.16.0",
    "rxjs": "~6.6.3",
    "string": "^3.3.3",
    "tslib": "^2.0.0",
    "zone.js": "~0.10.2"
  },
  "devDependencies": {
    "@angular-devkit/build-angular": "~0.1102.2",
    "@angular/cli": "~11.2.2",
    "@angular/compiler-cli": "~11.2.3",
    "@angular/language-service": "~11.2.3",
    "@compodoc/compodoc": "^1.1.11",
    "@types/chart.js": "^2.9.20",
    "@types/jasmine": "~3.6.0",
    "@types/jasminewd2": "~2.0.3",
    "@types/node": "^12.11.1",
    "angular-svg-icon": "^11.0.0",
    "codelyzer": "^6.0.0",
    "jasmine-core": "~3.6.0",
    "jasmine-spec-reporter": "~5.0.0",
    "jwt-decode": "^3.1.2",
    "karma": "~6.1.1",
    "karma-chrome-launcher": "~3.1.0",
    "karma-coverage-istanbul-reporter": "~3.0.2",
    "karma-jasmine": "~4.0.0",
    "karma-jasmine-html-reporter": "^1.5.0",
    "ngx-color-picker": "^10.1.0",
    "ngx-embed-video": "^1.0.4",
    "ngx-infinite-scroll": "^10.0.0",
    "ngx-spinner": "^10.0.1",
    "protractor": "~7.0.0",
    "ts-node": "~7.0.0",
    "tslint": "~6.1.0",
    "typescript": "~4.0.7",
    "prettier": "^2.2.1",
    "tslint-config-prettier": "^1.18.0",
    "tslint-plugin-prettier": "^2.3.0"
  }
}<|MERGE_RESOLUTION|>--- conflicted
+++ resolved
@@ -32,13 +32,8 @@
     "@ng-bootstrap/ng-bootstrap": "^6.0.2",
     "@ng-select/ng-select": "^6.1.0",
     "@ngx-loading-bar/core": "^5.1.1",
-<<<<<<< HEAD
     "@openchannel/angular-common-components": "2.9.0-3",
     "@openchannel/angular-common-services": "2.9.0-3",
-=======
-    "@openchannel/angular-common-components": "^2.8.2",
-    "@openchannel/angular-common-services": "^2.8.2",
->>>>>>> daa6d293
     "@tinymce/tinymce-angular": "^4.2.1",
     "angular-oauth2-oidc": "^10.0.3",
     "bootstrap": "^4.4.1",
