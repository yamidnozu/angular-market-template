{
  "name": "template3-marketsite",
<<<<<<< HEAD
  "version": "1.16.1-0",
=======
  "version": "1.16.1",
>>>>>>> 03b9baa6
  "scripts": {
    "ng": "ng",
    "start-okta": "ng serve --port=4201",
    "start-google": "ng serve --port=4200",
    "start-aws": "ng serve --port=4206",
    "build": "./node_modules/.bin/ng build --configuration=dev1",
    "start-stage1": "./node_modules/.bin/ng serve -c stage1 --host stage1-template-market.openchannel.io --port 80",
    "start-dev1": "./node_modules/.bin/ng serve -c dev1 --host dev1-template-market.openchannel.io --port 80",
    "start-us1": "./node_modules/.bin/ng serve -c production --port 80 --host",
    "test": "ng test",
    "lint": "ng lint",
    "e2e": "ng e2e",
    "create-compodoc": "npx compodoc -p tsconfig.json src -d ./development/documentation",
    "start-compodoc": " compodoc -s -r 8804 -d ./development/documentation/",
    "postinstall": "ngcc"
  },
  "private": true,
  "dependencies": {
    "@angular/animations": "~11.2.3",
    "@angular/cdk": "^9.2.4",
    "@angular/common": "~11.2.3",
    "@angular/compiler": "~11.2.3",
    "@angular/core": "~11.2.3",
    "@angular/forms": "~11.2.3",
    "@angular/localize": "^11.2.3",
    "@angular/platform-browser": "~11.2.3",
    "@angular/platform-browser-dynamic": "~11.2.3",
    "@angular/router": "~11.2.3",
    "@ng-bootstrap/ng-bootstrap": "^6.0.2",
    "@ng-select/ng-select": "^6.1.0",
    "@ngx-loading-bar/core": "^5.1.1",
    "@openchannel/angular-common-components": "2.8.1-0",
    "@openchannel/angular-common-services": "2.8.1-0",
    "@tinymce/tinymce-angular": "^4.2.1",
    "angular-oauth2-oidc": "^10.0.3",
    "bootstrap": "^4.4.1",
    "broadcast-channel": "^3.5.3",
    "chart.js": "^2.9.3",
    "lodash": "^4.17.21",
    "ngx-image-cropper": "^3.1.9",
    "ngx-owl-carousel-o": "^3.1.1",
    "ngx-toastr": "^13.1.0",
    "popper.js": "^1.16.0",
    "rxjs": "~6.6.3",
    "string": "^3.3.3",
    "tslib": "^2.0.0",
    "zone.js": "~0.10.2"
  },
  "devDependencies": {
    "@angular-devkit/build-angular": "~0.1102.2",
    "@angular/cli": "~11.2.2",
    "@angular/compiler-cli": "~11.2.3",
    "@angular/language-service": "~11.2.3",
    "@compodoc/compodoc": "^1.1.11",
    "@types/chart.js": "^2.9.20",
    "@types/jasmine": "~3.6.0",
    "@types/jasminewd2": "~2.0.3",
    "@types/node": "^12.11.1",
    "angular-svg-icon": "^11.0.0",
    "codelyzer": "^6.0.0",
    "jasmine-core": "~3.6.0",
    "jasmine-spec-reporter": "~5.0.0",
    "jwt-decode": "^3.1.2",
    "karma": "~6.1.1",
    "karma-chrome-launcher": "~3.1.0",
    "karma-coverage-istanbul-reporter": "~3.0.2",
    "karma-jasmine": "~4.0.0",
    "karma-jasmine-html-reporter": "^1.5.0",
    "ngx-color-picker": "^10.1.0",
    "ngx-embed-video": "^1.0.4",
    "ngx-infinite-scroll": "^10.0.0",
    "ngx-spinner": "^10.0.1",
    "protractor": "~7.0.0",
    "ts-node": "~7.0.0",
    "tslint": "~6.1.0",
    "typescript": "~4.0.7",
    "prettier": "^2.2.1",
    "tslint-config-prettier": "^1.18.0",
    "tslint-plugin-prettier": "^2.3.0"
  }
}<|MERGE_RESOLUTION|>--- conflicted
+++ resolved
@@ -1,10 +1,6 @@
 {
   "name": "template3-marketsite",
-<<<<<<< HEAD
-  "version": "1.16.1-0",
-=======
   "version": "1.16.1",
->>>>>>> 03b9baa6
   "scripts": {
     "ng": "ng",
     "start-okta": "ng serve --port=4201",
@@ -36,8 +32,8 @@
     "@ng-bootstrap/ng-bootstrap": "^6.0.2",
     "@ng-select/ng-select": "^6.1.0",
     "@ngx-loading-bar/core": "^5.1.1",
-    "@openchannel/angular-common-components": "2.8.1-0",
-    "@openchannel/angular-common-services": "2.8.1-0",
+    "@openchannel/angular-common-components": "^2.8.0",
+    "@openchannel/angular-common-services": "^2.8.0",
     "@tinymce/tinymce-angular": "^4.2.1",
     "angular-oauth2-oidc": "^10.0.3",
     "bootstrap": "^4.4.1",
